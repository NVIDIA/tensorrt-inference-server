#!/usr/bin/env python3
# Copyright (c) 2020-2021, NVIDIA CORPORATION & AFFILIATES. All rights reserved.
#
# Redistribution and use in source and binary forms, with or without
# modification, are permitted provided that the following conditions
# are met:
#  * Redistributions of source code must retain the above copyright
#    notice, this list of conditions and the following disclaimer.
#  * Redistributions in binary form must reproduce the above copyright
#    notice, this list of conditions and the following disclaimer in the
#    documentation and/or other materials provided with the distribution.
#  * Neither the name of NVIDIA CORPORATION nor the names of its
#    contributors may be used to endorse or promote products derived
#    from this software without specific prior written permission.
#
# THIS SOFTWARE IS PROVIDED BY THE COPYRIGHT HOLDERS ``AS IS'' AND ANY
# EXPRESS OR IMPLIED WARRANTIES, INCLUDING, BUT NOT LIMITED TO, THE
# IMPLIED WARRANTIES OF MERCHANTABILITY AND FITNESS FOR A PARTICULAR
# PURPOSE ARE DISCLAIMED.  IN NO EVENT SHALL THE COPYRIGHT OWNER OR
# CONTRIBUTORS BE LIABLE FOR ANY DIRECT, INDIRECT, INCIDENTAL, SPECIAL,
# EXEMPLARY, OR CONSEQUENTIAL DAMAGES (INCLUDING, BUT NOT LIMITED TO,
# PROCUREMENT OF SUBSTITUTE GOODS OR SERVICES; LOSS OF USE, DATA, OR
# PROFITS; OR BUSINESS INTERRUPTION) HOWEVER CAUSED AND ON ANY THEORY
# OF LIABILITY, WHETHER IN CONTRACT, STRICT LIABILITY, OR TORT
# (INCLUDING NEGLIGENCE OR OTHERWISE) ARISING IN ANY WAY OUT OF THE USE
# OF THIS SOFTWARE, EVEN IF ADVISED OF THE POSSIBILITY OF SUCH DAMAGE.

import argparse
import logging
import os.path
import multiprocessing
import pathlib
import platform
import shutil
import subprocess
import sys
import traceback
from distutils.dir_util import copy_tree

#
# Build Triton Inference Server.
#

# By default build.py builds the Triton container. The TRITON_VERSION
# file indicates the Triton version and TRITON_VERSION_MAP is used to
# determine the corresponding container version and upstream container
# version (upstream containers are dependencies required by
# Triton). These versions may be overridden. See docs/build.md for
# more information.

# Map from Triton version to corresponding container and component versions.
#
#   triton version ->
#     (triton container version,
#      upstream container version,
#      ORT version,
#      ORT OpenVINO version (use None to disable OpenVINO in ORT),
#      Standalone OpenVINO version (non-windows),
#      Standalone OpenVINO version (windows)
#     )
#
# Currently the OpenVINO versions used in ORT and standalone must
# match because of the way dlopen works with loading the backends. If
# different versions are used then one backend or the other will
# incorrectly load the other version of the openvino libraries.
#
TRITON_VERSION_MAP = {
    '2.11.0dev':
      ('21.06dev',   # triton container
       '21.05',      # upstream container
       '1.8.0',      # ORT
       '2021.2.200', # ORT OpenVINO
       '2021.2.200', # Standalone OpenVINO (non-windows)
       '2021.2')     # Standalone OpenVINO (windows)
}

EXAMPLE_BACKENDS = ['identity', 'square', 'repeat']
CORE_BACKENDS = ['tensorrt', 'ensemble']
NONCORE_BACKENDS = [
    'tensorflow1', 'tensorflow2', 'onnxruntime', 'python', 'dali', 'pytorch',
<<<<<<< HEAD
<<<<<<< HEAD
    'openvino', 'tflite'
=======
    'openvino', 'fil'
>>>>>>> ccbf72663e3e09978d02663bc2fa612c565bf942
=======
    'openvino', 'fil', 'tflite'
>>>>>>> 1026f6e1
]
EXAMPLE_REPOAGENTS = ['checksum']
FLAGS = None


def log(msg, force=False):
    if force or not FLAGS.quiet:
        try:
            print(msg, file=sys.stderr)
        except Exception:
            print('<failed to log>', file=sys.stderr)


def log_verbose(msg):
    if FLAGS.verbose:
        log(msg, force=True)


def fail(msg):
    fail_if(True, msg)


def target_platform():
    if FLAGS.target_platform is not None:
        return FLAGS.target_platform
    return platform.system().lower()


def fail_if(p, msg):
    if p:
        print('error: {}'.format(msg), file=sys.stderr)
        sys.exit(1)


def mkdir(path):
    log_verbose('mkdir: {}'.format(path))
    pathlib.Path(path).mkdir(parents=True, exist_ok=True)


def rmdir(path):
    log_verbose('rmdir: {}'.format(path))
    shutil.rmtree(path, ignore_errors=True)


def cpdir(src, dest):
    log_verbose('cpdir: {} -> {}'.format(src, dest))
    copy_tree(src, dest, preserve_symlinks=1)


def untar(targetdir, tarfile):
    log_verbose('untar {} into {}'.format(tarfile, targetdir))
    p = subprocess.Popen(['tar', '--strip-components=1', '-xf', tarfile],
                         cwd=targetdir)
    p.wait()
    fail_if(p.returncode != 0,
            'untar {} into {} failed'.format(tarfile, targetdir))


def gitclone(cwd, repo, tag, subdir, org):
    # If 'tag' starts with "pull/" then it must be of form
    # "pull/<pr>/head". We just clone at "main" and then fetch the
    # reference onto a new branch we name "tritonbuildref".
    if tag.startswith("pull/"):
        log_verbose('git clone of repo "{}" at ref "{}"'.format(repo, tag))
        p = subprocess.Popen([
            'git', 'clone', '--recursive', '--depth=1', '{}/{}.git'.format(
                org, repo), subdir
        ],
                             cwd=cwd)
        p.wait()
        fail_if(p.returncode != 0,
                'git clone of repo "{}" at branch "main" failed'.format(repo))

        log_verbose('git fetch of ref "{}"'.format(tag))
        p = subprocess.Popen(
            ['git', 'fetch', 'origin', '{}:tritonbuildref'.format(tag)],
            cwd=os.path.join(cwd, subdir))
        p.wait()
        fail_if(p.returncode != 0, 'git fetch of ref "{}" failed'.format(tag))

        log_verbose('git checkout of tritonbuildref')
        p = subprocess.Popen(['git', 'checkout', 'tritonbuildref'],
                             cwd=os.path.join(cwd, subdir))
        p.wait()
        fail_if(p.returncode != 0,
                'git checkout of branch "tritonbuildref" failed')

    else:
        log_verbose('git clone of repo "{}" at tag "{}"'.format(repo, tag))
        p = subprocess.Popen([
            'git', 'clone', '--recursive', '--single-branch', '--depth=1', '-b',
            tag, '{}/{}.git'.format(org, repo), subdir
        ],
                             cwd=cwd)
        p.wait()
        fail_if(p.returncode != 0,
                'git clone of repo "{}" at tag "{}" failed'.format(repo, tag))


def prebuild_command():
    p = subprocess.Popen(FLAGS.container_prebuild_command.split())
    p.wait()
    fail_if(p.returncode != 0, 'container prebuild cmd failed')


def cmake(cwd, args):
    log_verbose('cmake {}'.format(args))
    p = subprocess.Popen([
        'cmake',
    ] + args, cwd=cwd)
    p.wait()
    fail_if(p.returncode != 0, 'cmake failed')


def makeinstall(cwd, target='install'):
    log_verbose('make {}'.format(target))

    if target_platform() == 'windows':
        verbose_flag = '-v:detailed' if FLAGS.verbose else '-clp:ErrorsOnly'
        buildtype_flag = '-p:Configuration={}'.format(FLAGS.build_type)
        p = subprocess.Popen([
            'msbuild.exe', '-m:{}'.format(str(FLAGS.build_parallel)),
            verbose_flag, buildtype_flag, '{}.vcxproj'.format(target)
        ],
                             cwd=cwd)
    else:
        verbose_flag = 'VERBOSE=1' if FLAGS.verbose else 'VERBOSE=0'
        p = subprocess.Popen(
            ['make', '-j',
             str(FLAGS.build_parallel), verbose_flag, target],
            cwd=cwd)

    p.wait()
    fail_if(p.returncode != 0, 'make {} failed'.format(target))


def cmake_enable(flag):
    return 'ON' if flag else 'OFF'


def core_cmake_args(components, backends, install_dir):
    cargs = [
        '-DCMAKE_BUILD_TYPE={}'.format(FLAGS.build_type),
        '-DCMAKE_INSTALL_PREFIX:PATH={}'.format(install_dir),
        '-DTRITON_COMMON_REPO_TAG:STRING={}'.format(components['common']),
        '-DTRITON_CORE_REPO_TAG:STRING={}'.format(components['core']),
        '-DTRITON_BACKEND_REPO_TAG:STRING={}'.format(components['backend']),
        '-DTRITON_THIRD_PARTY_REPO_TAG:STRING={}'.format(
            components['thirdparty'])
    ]

    cargs.append('-DTRITON_ENABLE_LOGGING:BOOL={}'.format(
        cmake_enable(FLAGS.enable_logging)))
    cargs.append('-DTRITON_ENABLE_STATS:BOOL={}'.format(
        cmake_enable(FLAGS.enable_stats)))
    cargs.append('-DTRITON_ENABLE_METRICS:BOOL={}'.format(
        cmake_enable(FLAGS.enable_metrics)))
    cargs.append('-DTRITON_ENABLE_METRICS_GPU:BOOL={}'.format(
        cmake_enable(FLAGS.enable_gpu_metrics)))
    cargs.append('-DTRITON_ENABLE_TRACING:BOOL={}'.format(
        cmake_enable(FLAGS.enable_tracing)))
    cargs.append('-DTRITON_ENABLE_NVTX:BOOL={}'.format(
        cmake_enable(FLAGS.enable_nvtx)))

    cargs.append('-DTRITON_ENABLE_GPU:BOOL={}'.format(
        cmake_enable(FLAGS.enable_gpu)))
    cargs.append('-DTRITON_MIN_COMPUTE_CAPABILITY={}'.format(
        FLAGS.min_compute_capability))

    # If building the TFLite backend set enable MALI GPU
    if ('tflite' in backends):
        cargs.append('-DTRITON_ENABLE_MALI_GPU:BOOL=ON')

    cargs.append('-DTRITON_ENABLE_GRPC:BOOL={}'.format(
        cmake_enable('grpc' in FLAGS.endpoint)))
    cargs.append('-DTRITON_ENABLE_HTTP:BOOL={}'.format(
        cmake_enable('http' in FLAGS.endpoint)))
    cargs.append('-DTRITON_ENABLE_SAGEMAKER:BOOL={}'.format(
        cmake_enable('sagemaker' in FLAGS.endpoint)))

    cargs.append('-DTRITON_ENABLE_GCS:BOOL={}'.format(
        cmake_enable('gcs' in FLAGS.filesystem)))
    cargs.append('-DTRITON_ENABLE_S3:BOOL={}'.format(
        cmake_enable('s3' in FLAGS.filesystem)))
    cargs.append('-DTRITON_ENABLE_AZURE_STORAGE:BOOL={}'.format(
        cmake_enable('azure_storage' in FLAGS.filesystem)))

    cargs.append('-DTRITON_ENABLE_TENSORFLOW={}'.format(
        cmake_enable(('tensorflow1' in backends) or
                     ('tensorflow2' in backends))))

    for be in (CORE_BACKENDS + NONCORE_BACKENDS):
        if not be.startswith('tensorflow'):
            cargs.append('-DTRITON_ENABLE_{}={}'.format(
                be.upper(), cmake_enable(be in backends)))
        if (be in CORE_BACKENDS) and (be in backends):
            if be == 'tensorrt':
                cargs += tensorrt_cmake_args()
            elif be == 'ensemble':
                pass
            else:
                fail('unknown core backend {}'.format(be))

    # If TRITONBUILD_* is defined in the env then we use it to set
    # corresponding cmake value.
    for evar, eval in os.environ.items():
        if evar.startswith('TRITONBUILD_'):
            cargs.append('-D{}={}'.format(evar[len('TRITONBUILD_'):], eval))

    cargs.append(FLAGS.cmake_dir)
    return cargs


def repoagent_repo(ra):
    return '{}_repository_agent'.format(ra)


def repoagent_cmake_args(images, components, ra, install_dir):
    if ra in EXAMPLE_REPOAGENTS:
        args = []
    else:
        fail('unknown agent {}'.format(ra))

    cargs = args + [
        '-DCMAKE_BUILD_TYPE={}'.format(FLAGS.build_type),
        '-DCMAKE_INSTALL_PREFIX:PATH={}'.format(install_dir),
        '-DTRITON_COMMON_REPO_TAG:STRING={}'.format(components['common']),
        '-DTRITON_CORE_REPO_TAG:STRING={}'.format(components['core'])
    ]

    cargs.append('-DTRITON_ENABLE_GPU:BOOL={}'.format(
        cmake_enable(FLAGS.enable_gpu)))

    # If TRITONBUILD_* is defined in the env then we use it to set
    # corresponding cmake value.
    for evar, eval in os.environ.items():
        if evar.startswith('TRITONBUILD_'):
            cargs.append('-D{}={}'.format(evar[len('TRITONBUILD_'):], eval))

    cargs.append('..')
    return cargs


def backend_repo(be):
    if (be == 'tensorflow1') or (be == 'tensorflow2'):
        return 'tensorflow_backend'
    return '{}_backend'.format(be)


def backend_cmake_args(images, components, be, install_dir, library_paths):
    if be == 'onnxruntime':
        args = onnxruntime_cmake_args(images, library_paths)
    elif be == 'openvino':
        args = openvino_cmake_args()
    elif be == 'tensorflow1':
        args = tensorflow_cmake_args(1, images, library_paths)
    elif be == 'tensorflow2':
        args = tensorflow_cmake_args(2, images, library_paths)
    elif be == 'python':
        args = []
    elif be == 'dali':
        args = dali_cmake_args()
    elif be == 'pytorch':
        args = pytorch_cmake_args(images)
    elif be == 'tflite':
        args = tflite_cmake_args()
    elif be == 'fil':
        args = fil_cmake_args(images)
    elif be in EXAMPLE_BACKENDS:
        args = []
    else:
        fail('unknown backend {}'.format(be))

    cargs = args + [
        '-DCMAKE_BUILD_TYPE={}'.format(FLAGS.build_type),
        '-DCMAKE_INSTALL_PREFIX:PATH={}'.format(install_dir),
        '-DTRITON_COMMON_REPO_TAG:STRING={}'.format(components['common']),
        '-DTRITON_CORE_REPO_TAG:STRING={}'.format(components['core']),
        '-DTRITON_BACKEND_REPO_TAG:STRING={}'.format(components['backend'])
    ]

    cargs.append('-DTRITON_ENABLE_GPU:BOOL={}'.format(
        cmake_enable(FLAGS.enable_gpu)))

    # If TRITONBUILD_* is defined in the env then we use it to set
    # corresponding cmake value.
    for evar, eval in os.environ.items():
        if evar.startswith('TRITONBUILD_'):
            cargs.append('-D{}={}'.format(evar[len('TRITONBUILD_'):], eval))

    cargs.append('..')
    return cargs


def pytorch_cmake_args(images):
    if "pytorch" in images:
        image = images["pytorch"]
    else:
        image = 'nvcr.io/nvidia/pytorch:{}-py3'.format(
            FLAGS.upstream_container_version)
    return [
        '-DTRITON_PYTORCH_DOCKER_IMAGE={}'.format(image),
    ]


def onnxruntime_cmake_args(images, library_paths):
    cargs = [
        '-DTRITON_ENABLE_ONNXRUNTIME_TENSORRT=ON',
        '-DTRITON_BUILD_ONNXRUNTIME_VERSION={}'.format(
            TRITON_VERSION_MAP[FLAGS.version][2])
    ]

    # If platform is jetpack do not use docker based build
    if target_platform() == 'jetpack':
        ort_lib_path = library_paths['onnxruntime'] + "/lib"
        ort_include_path = library_paths['onnxruntime'] + "/include"
        cargs += [
            '-DTRITON_ONNXRUNTIME_INCLUDE_PATHS={}'.format(ort_include_path),
            '-DTRITON_ONNXRUNTIME_LIB_PATHS={}'.format(ort_lib_path),
            '-DTRITON_ENABLE_ONNXRUNTIME_OPENVINO=OFF'
        ]
    else:
        if target_platform() == 'windows':
            if 'base' in images:
                cargs.append('-DTRITON_BUILD_CONTAINER={}'.format(
                    images['base']))
        else:
            if 'base' in images:
                cargs.append('-DTRITON_BUILD_CONTAINER={}'.format(
                    images['base']))
            else:
                cargs.append('-DTRITON_BUILD_CONTAINER_VERSION={}'.format(
                    TRITON_VERSION_MAP[FLAGS.version][1]))

            if TRITON_VERSION_MAP[FLAGS.version][3] is not None:
                cargs.append('-DTRITON_ENABLE_ONNXRUNTIME_OPENVINO=ON')
                cargs.append(
                    '-DTRITON_BUILD_ONNXRUNTIME_OPENVINO_VERSION={}'.format(
                        TRITON_VERSION_MAP[FLAGS.version][3]))

    return cargs


def openvino_cmake_args():
    if target_platform() == 'windows':
        cargs = [
            '-DTRITON_BUILD_OPENVINO_VERSION={}'.format(
                TRITON_VERSION_MAP[FLAGS.version][5]),
        ]

        if 'base' in images:
            cargs.append('-DTRITON_BUILD_CONTAINER={}'.format(images['base']))
    else:
        cargs = [
            '-DTRITON_BUILD_OPENVINO_VERSION={}'.format(
                TRITON_VERSION_MAP[FLAGS.version][4]),
        ]

        if 'base' in images:
            cargs.append('-DTRITON_BUILD_CONTAINER={}'.format(images['base']))
        else:
            cargs.append('-DTRITON_BUILD_CONTAINER_VERSION={}'.format(
                TRITON_VERSION_MAP[FLAGS.version][1]))

    return cargs


def tensorrt_cmake_args():
    if target_platform() == 'windows':
        return [
            '-DTRITON_TENSORRT_INCLUDE_PATHS=c:/TensorRT/include',
        ]

    return []


def tensorflow_cmake_args(ver, images, library_paths):
    backend_name = "tensorflow{}".format(ver)

    # If platform is jetpack do not use docker images
    extra_args = []
    if target_platform() == 'jetpack':
        if backend_name in library_paths:
            extra_args = [
                '-DTRITON_TENSORFLOW_LIB_PATHS={}'.format(
                    library_paths[backend_name])
            ]
    else:
        # If a specific TF image is specified use it, otherwise pull from NGC.
        if backend_name in images:
            image = images[backend_name]
        else:
            image = 'nvcr.io/nvidia/tensorflow:{}-tf{}-py3'.format(
                FLAGS.upstream_container_version, ver)
        extra_args = ['-DTRITON_TENSORFLOW_DOCKER_IMAGE={}'.format(image)]
    return ['-DTRITON_TENSORFLOW_VERSION={}'.format(ver)] + extra_args


def dali_cmake_args():
    return [
        '-DTRITON_DALI_SKIP_DOWNLOAD=OFF',
    ]


def tflite_cmake_args():
    return [
        '-DTRITON_ENABLE_GPU=OFF',
        '-DTRITON_ENABLE_MALI_GPU=ON',
        '-DJOBS={}'.format(multiprocessing.cpu_count())
    ]


def install_dcgm_libraries():
    return '''
# Install DCGM
RUN apt-get update && apt-get install -y --no-install-recommends software-properties-common
RUN wget https://developer.download.nvidia.com/compute/cuda/repos/ubuntu2004/x86_64/cuda-ubuntu2004.pin \
&& mv cuda-ubuntu2004.pin /etc/apt/preferences.d/cuda-repository-pin-600 \
&& apt-key adv --fetch-keys https://developer.download.nvidia.com/compute/cuda/repos/ubuntu2004/x86_64/7fa2af80.pub \
&& add-apt-repository "deb https://developer.download.nvidia.com/compute/cuda/repos/ubuntu2004/x86_64/ /"
RUN apt-get update \
&& apt-get install -y datacenter-gpu-manager
'''


def fil_cmake_args(images):
    cargs = ['-DTRITON_FIL_DOCKER_BUILD=ON']
    if 'base' in images:
        cargs.append('-DTRITON_BUILD_CONTAINER={}'.format(images['base']))
    else:
        cargs.append('-DTRITON_BUILD_CONTAINER_VERSION={}'.format(
            TRITON_VERSION_MAP[FLAGS.version][1]))

    return cargs


def create_dockerfile_buildbase(ddir, dockerfile_name, argmap, backends):
    df = '''
ARG TRITON_VERSION={}
ARG TRITON_CONTAINER_VERSION={}
ARG BASE_IMAGE={}
'''.format(argmap['TRITON_VERSION'], argmap['TRITON_CONTAINER_VERSION'],
           argmap['BASE_IMAGE'])

    df += '''
FROM ${BASE_IMAGE}

ARG TRITON_VERSION
ARG TRITON_CONTAINER_VERSION
'''
    # Install the windows- or linux-specific buildbase dependencies
    if target_platform() == 'windows':
        df += '''
SHELL ["cmd", "/S", "/C"]
'''
    else:
        df += '''
# Ensure apt-get won't prompt for selecting options
ENV DEBIAN_FRONTEND=noninteractive

# libcurl4-openSSL-dev is needed for GCS
# python3-dev is needed by Torchvision
# python3-pip and libarchive-dev is needed by python backend
# uuid-dev and pkg-config is needed for Azure Storage
# scons needed for tflite backend
RUN apt-get update && \
    apt-get install -y --no-install-recommends \
            autoconf \
            automake \
            build-essential \
            docker.io \
            git \
            libre2-dev \
            libssl-dev \
            libtool \
            libboost-dev \
            libcurl4-openssl-dev \
            libb64-dev \
            patchelf \
            python3-dev \
            python3-pip \
            python3-setuptools \
            rapidjson-dev \
            software-properties-common \
            unzip \
            scons \
            wget \
            zlib1g-dev \
            libarchive-dev \
            pkg-config \
            uuid-dev && \
    rm -rf /var/lib/apt/lists/*

RUN pip3 install --upgrade pip && \
    pip3 install --upgrade wheel setuptools docker

# Install cmake 3.19 from source for ubuntu
RUN build=1 && \
    mkdir /temp && \
    cd /temp && \
    wget https://cmake.org/files/v3.19/cmake-3.19.$build.tar.gz && \
    tar -xzvf cmake-3.19.$build.tar.gz && \
    cd cmake-3.19.$build/ && \
    ./bootstrap --parallel=$(nproc) && \
    make -j$(nproc) && \
    make install
'''

    # Copy in the triton source. We remove existing contents first in
    # case the FROM container has something there already.
    if target_platform() == 'windows':
        df += '''
WORKDIR /workspace
RUN rmdir /S/Q * || exit 0
COPY . .
'''
    else:
        df += '''
WORKDIR /workspace
RUN rm -fr *
COPY . .
ENTRYPOINT []
'''
        df += install_dcgm_libraries()
        df += '''
RUN patch -ruN -d /usr/include/ < /workspace/build/libdcgm/dcgm_api_export.patch
'''

    df += '''
ENV TRITON_SERVER_VERSION ${TRITON_VERSION}
ENV NVIDIA_TRITON_SERVER_VERSION ${TRITON_CONTAINER_VERSION}
'''

    mkdir(ddir)
    with open(os.path.join(ddir, dockerfile_name), "w") as dfile:
        dfile.write(df)


def create_dockerfile_build(ddir, dockerfile_name, argmap, backends):
    df = '''
FROM tritonserver_builder_image AS build
FROM tritonserver_buildbase
COPY --from=build /tmp/tritonbuild /tmp/tritonbuild
'''

    if 'onnxruntime' in backends:
        if target_platform() != 'windows':
            df += '''
# Copy ONNX custom op library and model (needed for testing)
RUN if [ -d /tmp/tritonbuild/onnxruntime ]; then \
      cp /tmp/tritonbuild/onnxruntime/install/test/libcustom_op_library.so /workspace/qa/L0_custom_ops/.; \
      cp /tmp/tritonbuild/onnxruntime/install/test/custom_op_test.onnx /workspace/qa/L0_custom_ops/.; \
    fi
'''

    mkdir(ddir)
    with open(os.path.join(ddir, dockerfile_name), "w") as dfile:
        dfile.write(df)


def create_dockerfile_linux(ddir, dockerfile_name, argmap, backends, repoagents,
                            endpoints):
    df = '''
#
# Multistage build.
#
ARG TRITON_VERSION={}
ARG TRITON_CONTAINER_VERSION={}

ARG BASE_IMAGE={}
ARG BUILD_IMAGE=tritonserver_build

############################################################################
##  Build image
############################################################################
FROM ${{BUILD_IMAGE}} AS tritonserver_build

############################################################################
##  Production stage: Create container with just inference server executable
############################################################################
FROM ${{BASE_IMAGE}}

ARG TRITON_VERSION
ARG TRITON_CONTAINER_VERSION

ENV TRITON_SERVER_VERSION ${{TRITON_VERSION}}
ENV NVIDIA_TRITON_SERVER_VERSION ${{TRITON_CONTAINER_VERSION}}
ENV TRITON_SERVER_VERSION ${{TRITON_VERSION}}
ENV NVIDIA_TRITON_SERVER_VERSION ${{TRITON_CONTAINER_VERSION}}
LABEL com.nvidia.tritonserver.version="${{TRITON_SERVER_VERSION}}"

ENV PATH /opt/tritonserver/bin:${{PATH}}
'''.format(argmap['TRITON_VERSION'], argmap['TRITON_CONTAINER_VERSION'],
           argmap['BASE_IMAGE'])
    df += '''
ENV TF_ADJUST_HUE_FUSED         1
ENV TF_ADJUST_SATURATION_FUSED  1
ENV TF_ENABLE_WINOGRAD_NONFUSED 1
ENV TF_AUTOTUNE_THRESHOLD       2

# Create a user that can be used to run triton as
# non-root. Make sure that this user to given ID 1000. All server
# artifacts copied below are assign to this user.
ENV TRITON_SERVER_USER=triton-server
RUN userdel tensorrt-server > /dev/null 2>&1 || true && \
    if ! id -u $TRITON_SERVER_USER > /dev/null 2>&1 ; then \
        useradd $TRITON_SERVER_USER; \
    fi && \
    [ `id -u $TRITON_SERVER_USER` -eq 1000 ] && \
    [ `id -g $TRITON_SERVER_USER` -eq 1000 ]

# Ensure apt-get won't prompt for selecting options
ENV DEBIAN_FRONTEND=noninteractive

# Common dependencies. FIXME (can any of these be conditional? For
# example libcurl only needed for GCS?)
RUN apt-get update && \
    apt-get install -y --no-install-recommends \
         libb64-0d \
         libcurl4-openssl-dev \
         libre2-5 && \
    rm -rf /var/lib/apt/lists/*
'''
    df += install_dcgm_libraries()
    # Add dependencies needed for python backend
    if 'python' in backends:
        df += '''
# python3, python3-pip and some pip installs required for the python backend
RUN apt-get update && \
    apt-get install -y --no-install-recommends \
         python3 libarchive-dev \
         python3-pip && \
    pip3 install --upgrade pip && \
    pip3 install --upgrade wheel setuptools && \
    pip3 install --upgrade numpy && \
    rm -rf /var/lib/apt/lists/*
'''
    df += '''
WORKDIR /opt/tritonserver
RUN rm -fr /opt/tritonserver/*
COPY --chown=1000:1000 LICENSE .
COPY --chown=1000:1000 TRITON_VERSION .
COPY --chown=1000:1000 NVIDIA_Deep_Learning_Container_License.pdf .
COPY --chown=1000:1000 --from=tritonserver_build /tmp/tritonbuild/install/bin/tritonserver bin/
COPY --chown=1000:1000 --from=tritonserver_build /tmp/tritonbuild/install/lib/libtritonserver.so lib/
COPY --chown=1000:1000 --from=tritonserver_build /tmp/tritonbuild/install/include/triton/core include/triton/core

# Top-level include/core not copied so --chown does not set it correctly,
# so explicit set on all of include
RUN chown -R triton-server:triton-server include
'''

    for noncore in NONCORE_BACKENDS:
        if noncore in backends:
            df += '''
COPY --chown=1000:1000 --from=tritonserver_build /tmp/tritonbuild/install/backends backends
'''
            break

    if len(repoagents) > 0:
        df += '''
COPY --chown=1000:1000 --from=tritonserver_build /tmp/tritonbuild/install/repoagents repoagents
'''

    if target_platform() != 'ubuntu/arm64':
        df += '''
    # Extra defensive wiring for CUDA Compat lib
    RUN ln -sf ${{_CUDA_COMPAT_PATH}}/lib.real ${{_CUDA_COMPAT_PATH}}/lib \
    && echo ${{_CUDA_COMPAT_PATH}}/lib > /etc/ld.so.conf.d/00-cuda-compat.conf \
    && ldconfig \
    && rm -f ${{_CUDA_COMPAT_PATH}}/lib
'''
    df += '''
COPY --chown=1000:1000 nvidia_entrypoint.sh /opt/tritonserver
ENTRYPOINT ["/opt/tritonserver/nvidia_entrypoint.sh"]

ENV NVIDIA_BUILD_ID {}
LABEL com.nvidia.build.id={}
LABEL com.nvidia.build.ref={}
'''.format(argmap['NVIDIA_BUILD_ID'], argmap['NVIDIA_BUILD_ID'],
           argmap['NVIDIA_BUILD_REF'])

    # Add feature labels for SageMaker endpoint
    if 'sagemaker' in endpoints:
        df += '''
LABEL com.amazonaws.sagemaker.capabilities.accept-bind-to-port=true
COPY --chown=1000:1000 --from=tritonserver_build /workspace/build/sagemaker/serve /usr/bin/.
'''

    mkdir(ddir)
    with open(os.path.join(ddir, dockerfile_name), "w") as dfile:
        dfile.write(df)


def create_dockerfile_windows(ddir, dockerfile_name, argmap, backends,
                              repoagents):
    df = '''
#
# Multistage build.
#
ARG TRITON_VERSION={}
ARG TRITON_CONTAINER_VERSION={}

ARG BASE_IMAGE={}
ARG BUILD_IMAGE=tritonserver_build

############################################################################
##  Build image
############################################################################
FROM ${{BUILD_IMAGE}} AS tritonserver_build

############################################################################
##  Production stage: Create container with just inference server executable
############################################################################
FROM ${{BASE_IMAGE}}

ARG TRITON_VERSION
ARG TRITON_CONTAINER_VERSION

ENV TRITON_SERVER_VERSION ${{TRITON_VERSION}}
ENV NVIDIA_TRITON_SERVER_VERSION ${{TRITON_CONTAINER_VERSION}}
ENV TRITON_SERVER_VERSION ${{TRITON_VERSION}}
ENV NVIDIA_TRITON_SERVER_VERSION ${{TRITON_CONTAINER_VERSION}}
LABEL com.nvidia.tritonserver.version="${{TRITON_SERVER_VERSION}}"

RUN setx path "%path%;C:\opt\tritonserver\bin"
'''.format(argmap['TRITON_VERSION'], argmap['TRITON_CONTAINER_VERSION'],
           argmap['BASE_IMAGE'])
    df += '''
WORKDIR /opt/tritonserver
RUN rmdir /S/Q * || exit 0
COPY LICENSE .
COPY TRITON_VERSION .
COPY NVIDIA_Deep_Learning_Container_License.pdf .
COPY --from=tritonserver_build /tmp/tritonbuild/install/bin bin
COPY --from=tritonserver_build /tmp/tritonbuild/install/lib/tritonserver.lib lib/
COPY --from=tritonserver_build /tmp/tritonbuild/install/include/triton/core include/triton/core
'''

    for noncore in NONCORE_BACKENDS:
        if noncore in backends:
            df += '''
COPY --from=tritonserver_build /tmp/tritonbuild/install/backends backends
'''
            break

    df += '''
ENTRYPOINT []
ENV NVIDIA_BUILD_ID {}
LABEL com.nvidia.build.id={}
LABEL com.nvidia.build.ref={}
'''.format(argmap['NVIDIA_BUILD_ID'], argmap['NVIDIA_BUILD_ID'],
           argmap['NVIDIA_BUILD_REF'])

    mkdir(ddir)
    with open(os.path.join(ddir, dockerfile_name), "w") as dfile:
        dfile.write(df)


def container_build(images, backends, repoagents, endpoints):
    # The cmake, build and install directories within the container.
    build_dir = os.path.join(os.sep, 'tmp', 'tritonbuild')
    install_dir = os.path.join(os.sep, 'tmp', 'tritonbuild', 'install')
    if target_platform() == 'windows':
        cmake_dir = os.path.normpath('c:/workspace/build')
    else:
        cmake_dir = '/workspace/build'

    # We can't use docker module for building container because it
    # doesn't stream output and it also seems to handle cache-from
    # incorrectly which leads to excessive rebuilds in the multistage
    # build.
    if 'base' in images:
        base_image = images['base']
    elif target_platform() == 'windows':
        base_image = 'mcr.microsoft.com/dotnet/framework/sdk:4.8'
    elif target_platform() == 'ubuntu/arm64':
        base_image = 'arm64v8/ubuntu:20.04'
    else:
        base_image = 'nvcr.io/nvidia/tritonserver:{}-py3-min'.format(
            FLAGS.upstream_container_version)

    dockerfileargmap = {
        'NVIDIA_BUILD_REF':
            '' if FLAGS.build_sha is None else FLAGS.build_sha,
        'NVIDIA_BUILD_ID':
            '<unknown>' if FLAGS.build_id is None else FLAGS.build_id,
        'TRITON_VERSION':
            FLAGS.version,
        'TRITON_CONTAINER_VERSION':
            FLAGS.container_version,
        'BASE_IMAGE':
            base_image,
    }

    cachefrommap = [
        'tritonserver_buildbase', 'tritonserver_buildbase_cache0',
        'tritonserver_buildbase_cache1'
    ]

    cachefromargs = ['--cache-from={}'.format(k) for k in cachefrommap]
    commonargs = [
        'docker', 'build', '-f',
        os.path.join(FLAGS.build_dir, 'Dockerfile.buildbase')
    ]
    if not FLAGS.no_container_pull:
        commonargs += [
            '--pull',
        ]

    log_verbose('buildbase container {}'.format(commonargs + cachefromargs))
    create_dockerfile_buildbase(FLAGS.build_dir, 'Dockerfile.buildbase',
                                dockerfileargmap, backends)
    try:
        # Create buildbase image, this is an image with all
        # dependencies needed for the build.
        p = subprocess.Popen(commonargs + cachefromargs +
                             ['-t', 'tritonserver_buildbase', '.'])
        p.wait()
        fail_if(p.returncode != 0, 'docker build tritonserver_buildbase failed')

        # Before attempting to run the new image, make sure any
        # previous 'tritonserver_builder' container is removed.
        client = docker.from_env(timeout=3600)

        try:
            existing = client.containers.get('tritonserver_builder')
            existing.remove(force=True)
        except docker.errors.NotFound:
            pass  # ignore

        # Next run build.py inside the container with the same flags
        # as was used to run this instance, except:
        #
        # --no-container-build is added so that within the buildbase
        # container we just created we do not attempt to do a nested
        # container build
        #
        # Add --version, --container-version and
        # --upstream-container-version flags since they can be set
        # automatically and so may not be in sys.argv
        #
        # --cmake-dir is overridden to 'cmake_dir'
        #
        # --build-dir is added/overridden to 'build_dir'
        #
        # --install-dir is added/overridden to 'install_dir'
        runargs = [
            'python3',
            './build.py',
        ]
        runargs += sys.argv[1:]
        runargs += [
            '--no-container-build',
        ]
        if FLAGS.version is not None:
            runargs += ['--version', FLAGS.version]
        if FLAGS.container_version is not None:
            runargs += ['--container-version', FLAGS.container_version]
        if FLAGS.upstream_container_version is not None:
            runargs += [
                '--upstream-container-version', FLAGS.upstream_container_version
            ]

        runargs += ['--cmake-dir', cmake_dir]
        runargs += ['--build-dir', build_dir]
        runargs += ['--install-dir', install_dir]

        dockerrunargs = [
            'docker', 'run', '--name', 'tritonserver_builder', '-w',
            '/workspace'
        ]
        if target_platform() == 'windows':
            dockerrunargs += [
                '-v', '\\\\.\pipe\docker_engine:\\\\.\pipe\docker_engine'
            ]
        else:
            dockerrunargs += ['-v', '/var/run/docker.sock:/var/run/docker.sock']
        dockerrunargs += [
            'tritonserver_buildbase',
        ]
        dockerrunargs += runargs

        log_verbose(dockerrunargs)
        p = subprocess.Popen(dockerrunargs)
        p.wait()
        fail_if(p.returncode != 0, 'docker run tritonserver_builder failed')

        container = client.containers.get('tritonserver_builder')

        # It is possible to copy the install artifacts from the
        # container at this point (and, for example put them in the
        # specified install directory on the host). But for container
        # build we just want to use the artifacts in the server base
        # container which is created below.
        #mkdir(FLAGS.install_dir)
        #tarfilename = os.path.join(FLAGS.install_dir, 'triton.tar')
        #install_tar, stat_tar = container.get_archive(install_dir)
        #with open(tarfilename, 'wb') as taroutfile:
        #    for d in install_tar:
        #        taroutfile.write(d)
        #untar(FLAGS.install_dir, tarfilename)

        # Build is complete, save the container as the
        # tritonserver_build image. We must to this in two steps:
        #
        #   1. Commit the container as image
        #   "tritonserver_builder_image". This image can't be used
        #   directly because it binds the /var/run/docker.sock mount
        #   and so you would need to always run with that mount
        #   specified... so it can be used this way but very
        #   inconvenient.
        #
        #   2. Perform a docker build to create "tritonserver_build"
        #   from "tritonserver_builder_image" that is essentially
        #   identical but removes the mount.
        try:
            client.images.remove('tritonserver_builder_image', force=True)
        except docker.errors.ImageNotFound:
            pass  # ignore

        container.commit('tritonserver_builder_image', 'latest')
        container.remove(force=True)

        create_dockerfile_build(FLAGS.build_dir, 'Dockerfile.build',
                                dockerfileargmap, backends)
        p = subprocess.Popen([
            'docker', 'build', '-t', 'tritonserver_build', '-f',
            os.path.join(FLAGS.build_dir, 'Dockerfile.build'), '.'
        ])
        p.wait()
        fail_if(p.returncode != 0, 'docker build tritonserver_build failed')

        # Final base image... this is a multi-stage build that uses
        # the install artifacts from the tritonserver_build
        # container.
        if target_platform() == 'windows':
            create_dockerfile_windows(FLAGS.build_dir, 'Dockerfile',
                                      dockerfileargmap, backends, repoagents)
        else:
            create_dockerfile_linux(FLAGS.build_dir, 'Dockerfile',
                                    dockerfileargmap, backends, repoagents,
                                    endpoints)
        p = subprocess.Popen([
            'docker', 'build', '-f',
            os.path.join(FLAGS.build_dir, 'Dockerfile')
        ] + ['-t', 'tritonserver', '.'])
        p.wait()
        fail_if(p.returncode != 0, 'docker build tritonserver failed')

    except Exception as e:
        logging.error(traceback.format_exc())
        fail('container build failed')


if __name__ == '__main__':
    parser = argparse.ArgumentParser()

    group_qv = parser.add_mutually_exclusive_group()
    group_qv.add_argument('-q',
                          '--quiet',
                          action="store_true",
                          required=False,
                          help='Disable console output.')
    group_qv.add_argument('-v',
                          '--verbose',
                          action="store_true",
                          required=False,
                          help='Enable verbose output.')

    parser.add_argument('--no-container-build',
                        action="store_true",
                        required=False,
                        help='Do not use Docker container for build.')
    parser.add_argument(
        '--no-container-pull',
        action="store_true",
        required=False,
        help='Do not use Docker --pull argument when building container.')
    parser.add_argument(
        '--target-platform',
        required=False,
        default=None,
        help=
        'Target for build, can be "ubuntu", "windows", "ubuntu/arm64", or "jetpack". If not specified, build targets the current platform.'
    )

    parser.add_argument('--build-id',
                        type=str,
                        required=False,
                        help='Build ID associated with the build.')
    parser.add_argument('--build-sha',
                        type=str,
                        required=False,
                        help='SHA associated with the build.')
    parser.add_argument(
        '--build-dir',
        type=str,
        required=True,
        help=
        'Build directory. All repo clones and builds will be performed in this directory.'
    )
    parser.add_argument(
        '--install-dir',
        type=str,
        required=False,
        default=None,
        help='Install directory, default is <builddir>/opt/tritonserver.')
    parser.add_argument(
        '--cmake-dir',
        type=str,
        required=False,
        help='Directory containing the CMakeLists.txt file for Triton server.')
    parser.add_argument(
        '--library-paths',
        action='append',
        required=False,
        default=None,
        help=
        'Specify library paths for respective backends in build as <backend-name>[:<library_path>].'
    )
    parser.add_argument(
        '--build-type',
        required=False,
        default='Release',
        help=
        'Build type, one of "Release", "Debug", "RelWithDebInfo" or "MinSizeRel". Default is "Release".'
    )
    parser.add_argument(
        '-j',
        '--build-parallel',
        type=int,
        required=False,
        default=None,
        help='Build parallelism. Defaults to 2 * number-of-cores.')

    parser.add_argument(
        '--github-organization',
        type=str,
        required=False,
        default='https://github.com/triton-inference-server',
        help=
        'The GitHub organization containing the repos used for the build. Defaults to "https://github.com/triton-inference-server".'
    )
    parser.add_argument(
        '--version',
        type=str,
        required=False,
        help=
        'The Triton version. If not specified defaults to the value in the TRITON_VERSION file.'
    )
    parser.add_argument(
        '--container-version',
        type=str,
        required=False,
        help=
        'The Triton container version to build. If not specified the container version will be chosen automatically based on --version value.'
    )
    parser.add_argument(
        '--upstream-container-version',
        type=str,
        required=False,
        help=
        'The upstream container version to use for the build. If not specified the upstream container version will be chosen automatically based on --version value.'
    )
    parser.add_argument(
        '--container-prebuild-command',
        type=str,
        required=False,
        help=
        'When performing a container build, this command will be executed within the container just before the build it performed.'
    )
    parser.add_argument(
        '--image',
        action='append',
        required=False,
        help=
        'Use specified Docker image in build as <image-name>,<full-image-name>. <image-name> can be "base", "tensorflow1", "tensorflow2", or "pytorch".'
    )

    parser.add_argument('--enable-logging',
                        action="store_true",
                        required=False,
                        help='Enable logging.')
    parser.add_argument('--enable-stats',
                        action="store_true",
                        required=False,
                        help='Enable statistics collection.')
    parser.add_argument('--enable-metrics',
                        action="store_true",
                        required=False,
                        help='Enable metrics reporting.')
    parser.add_argument('--enable-gpu-metrics',
                        action="store_true",
                        required=False,
                        help='Include GPU metrics in reported metrics.')
    parser.add_argument('--enable-tracing',
                        action="store_true",
                        required=False,
                        help='Enable tracing.')
    parser.add_argument('--enable-nvtx',
                        action="store_true",
                        required=False,
                        help='Enable NVTX.')
    parser.add_argument('--enable-gpu',
                        action="store_true",
                        required=False,
                        help='Enable GPU support.')
    parser.add_argument(
        '--min-compute-capability',
        type=str,
        required=False,
        default='6.0',
        help='Minimum CUDA compute capability supported by server.')

    parser.add_argument(
        '--endpoint',
        action='append',
        required=False,
        help=
        'Include specified endpoint in build. Allowed values are "grpc", "http" and "sagemaker".'
    )
    parser.add_argument(
        '--filesystem',
        action='append',
        required=False,
        help=
        'Include specified filesystem in build. Allowed values are "gcs", "azure_storage" and "s3".'
    )
    parser.add_argument(
        '--backend',
        action='append',
        required=False,
        help=
        'Include specified backend in build as <backend-name>[:<repo-tag>]. If <repo-tag> starts with "pull/" then it refers to a pull-request reference, otherwise <repo-tag> indicates the git tag/branch to use for the build. If the version is non-development then the default <repo-tag> is the release branch matching the container version (e.g. version 21.05 -> branch r21.05); otherwise the default <repo-tag> is "main" (e.g. version 21.05dev -> branch main).'
    )
    parser.add_argument(
        '--repo-tag',
        action='append',
        required=False,
        help=
        'The version of a component to use in the build as <component-name>:<repo-tag>. <component-name> can be "common", "core", "backend" or "thirdparty". If <repo-tag> starts with "pull/" then it refers to a pull-request reference, otherwise <repo-tag> indicates the git tag/branch. If the version is non-development then the default <repo-tag> is the release branch matching the container version (e.g. version 21.05 -> branch r21.05); otherwise the default <repo-tag> is "main" (e.g. version 21.05dev -> branch main).'
    )
    parser.add_argument(
        '--repoagent',
        action='append',
        required=False,
        help=
        'Include specified repo agent in build as <repoagent-name>[:<repo-tag>]. If <repo-tag> starts with "pull/" then it refers to a pull-request reference, otherwise <repo-tag> indicates the git tag/branch to use for the build. If the version is non-development then the default <repo-tag> is the release branch matching the container version (e.g. version 21.05 -> branch r21.05); otherwise the default <repo-tag> is "main" (e.g. version 21.05dev -> branch main).'
    )

    FLAGS = parser.parse_args()

    if FLAGS.image is None:
        FLAGS.image = []
    if FLAGS.repo_tag is None:
        FLAGS.repo_tag = []
    if FLAGS.backend is None:
        FLAGS.backend = []
    if FLAGS.endpoint is None:
        FLAGS.endpoint = []
    if FLAGS.filesystem is None:
        FLAGS.filesystem = []
    if FLAGS.repoagent is None:
        FLAGS.repoagent = []
    if FLAGS.library_paths is None:
        FLAGS.library_paths = []

    # FLAGS.cmake_dir is required for non-container builds. For
    # container builds it is set above to the value appropriate for
    # building within the buildbase container.
    if FLAGS.no_container_build:
        if FLAGS.cmake_dir is None:
            fail('--cmake-dir required for Triton core build')

    # Determine the versions. Start with Triton version, if --version
    # is not explicitly specified read from TRITON_VERSION file.
    if FLAGS.version is None:
        with open('TRITON_VERSION', "r") as vfile:
            FLAGS.version = vfile.readline().strip()

    log('version {}'.format(FLAGS.version))
    default_repo_tag = 'main'

    # For other versions use the TRITON_VERSION_MAP unless explicitly
    # given.
    if not FLAGS.no_container_build:
        if FLAGS.container_version is None:
            if FLAGS.version not in TRITON_VERSION_MAP:
                fail('container version not known for {}'.format(FLAGS.version))
        FLAGS.container_version = TRITON_VERSION_MAP[FLAGS.version][0]
        if FLAGS.upstream_container_version is None:
            if FLAGS.version not in TRITON_VERSION_MAP:
                fail('upstream container version not known for {}'.format(
                    FLAGS.version))
            FLAGS.upstream_container_version = TRITON_VERSION_MAP[
                FLAGS.version][1]

        log('container version {}'.format(FLAGS.container_version))
        log('upstream container version {}'.format(
            FLAGS.upstream_container_version))

        # Determine the default <repo-tag> based on container version.
        if not FLAGS.container_version.endswith('dev'):
            default_repo_tag = 'r' + FLAGS.container_version

    # Initialize map of backends to build and repo-tag for each.
    backends = {}
    for be in FLAGS.backend:
        parts = be.split(':')
        if len(parts) == 1:
            parts.append(default_repo_tag)
        log('backend "{}" at tag/branch "{}"'.format(parts[0], parts[1]))
        backends[parts[0]] = parts[1]

    # Initialize map of repo agents to build and repo-tag for each.
    repoagents = {}
    for be in FLAGS.repoagent:
        parts = be.split(':')
        if len(parts) == 1:
            parts.append(default_repo_tag)
        log('repoagent "{}" at tag/branch "{}"'.format(parts[0], parts[1]))
        repoagents[parts[0]] = parts[1]

    # Initialize map of docker images.
    images = {}
    for img in FLAGS.image:
        parts = img.split(',')
        fail_if(
            len(parts) != 2,
            '--image must specific <image-name>,<full-image-registry>')
        fail_if(
            parts[0] not in ['base', 'pytorch', 'tensorflow1', 'tensorflow2'],
            'unsupported value for --image')
        log('image "{}": "{}"'.format(parts[0], parts[1]))
        images[parts[0]] = parts[1]

    # Initialize map of library paths for each backend.
    library_paths = {}
    for lpath in FLAGS.library_paths:
        parts = lpath.split(':')
        if len(parts) == 2:
            log('backend "{}" library path "{}"'.format(parts[0], parts[1]))
            library_paths[parts[0]] = parts[1]

    # If --container-build is specified then we perform the actual
    # build within a build container and then from that create a
    # tritonserver container holding the results of the build.
    if not FLAGS.no_container_build:
        import docker
        container_build(images, backends, repoagents, FLAGS.endpoint)
        sys.exit(0)

    # If there is a container pre-build command assume this invocation
    # is being done within the build container and so run the
    # pre-build command.
    if (FLAGS.container_prebuild_command):
        prebuild_command()

    log('Building Triton Inference Server')

    if FLAGS.install_dir is None:
        FLAGS.install_dir = os.path.join(FLAGS.build_dir, "opt", "tritonserver")
    if FLAGS.build_parallel is None:
        FLAGS.build_parallel = multiprocessing.cpu_count() * 2

    # Initialize map of common components and repo-tag for each.
    components = {
        'common': default_repo_tag,
        'core': default_repo_tag,
        'backend': default_repo_tag,
        'thirdparty': default_repo_tag
    }
    for be in FLAGS.repo_tag:
        parts = be.split(':')
        fail_if(
            len(parts) != 2,
            '--repo-tag must specific <component-name>:<repo-tag>')
        fail_if(
            parts[0] not in components,
            '--repo-tag <component-name> must be "common", "core", "backend", or "thirdparty"'
        )
        components[parts[0]] = parts[1]
    for c in components:
        log('component "{}" at tag/branch "{}"'.format(c, components[c]))

    # Build the core server. For now the core is contained in this
    # repo so we just build in place
    if True:
        repo_build_dir = os.path.join(FLAGS.build_dir, 'tritonserver', 'build')
        repo_install_dir = os.path.join(FLAGS.build_dir, 'tritonserver',
                                        'install')

        mkdir(repo_build_dir)
        cmake(repo_build_dir,
              core_cmake_args(components, backends, repo_install_dir))
        makeinstall(repo_build_dir, target='server')

        core_install_dir = FLAGS.install_dir
        mkdir(core_install_dir)
        cpdir(repo_install_dir, core_install_dir)

    # Build each backend...
    for be in backends:
        # Core backends are not built separately from core so skip...
        if (be in CORE_BACKENDS):
            continue

        repo_build_dir = os.path.join(FLAGS.build_dir, be, 'build')
        repo_install_dir = os.path.join(FLAGS.build_dir, be, 'install')

        mkdir(FLAGS.build_dir)
        # If tflite backend, source from external repo for git clone
        if (be == 'tflite'):
            gitclone(FLAGS.build_dir, backend_repo(be), backends[be], be, 'https://gitlab.com/arm-research/smarter/')
        else:
            gitclone(FLAGS.build_dir, backend_repo(be), backends[be], be, FLAGS.github_organization)
        mkdir(repo_build_dir)
        cmake(
            repo_build_dir,
            backend_cmake_args(images, components, be, repo_install_dir,
                               library_paths))
        makeinstall(repo_build_dir)

        backend_install_dir = os.path.join(FLAGS.install_dir, 'backends', be)
        rmdir(backend_install_dir)
        mkdir(backend_install_dir)
        cpdir(os.path.join(repo_install_dir, 'backends', be),
              backend_install_dir)

    # Build each repo agent...
    for ra in repoagents:
        repo_build_dir = os.path.join(FLAGS.build_dir, ra, 'build')
        repo_install_dir = os.path.join(FLAGS.build_dir, ra, 'install')

        mkdir(FLAGS.build_dir)
        gitclone(FLAGS.build_dir, repoagent_repo(ra), repoagents[ra], ra, FLAGS.github_organization)
        mkdir(repo_build_dir)
        cmake(repo_build_dir,
              repoagent_cmake_args(images, components, ra, repo_install_dir))
        makeinstall(repo_build_dir)

        repoagent_install_dir = os.path.join(FLAGS.install_dir, 'repoagents',
                                             ra)
        rmdir(repoagent_install_dir)
        mkdir(repoagent_install_dir)
        cpdir(os.path.join(repo_install_dir, 'repoagents', ra),
              repoagent_install_dir)<|MERGE_RESOLUTION|>--- conflicted
+++ resolved
@@ -78,15 +78,7 @@
 CORE_BACKENDS = ['tensorrt', 'ensemble']
 NONCORE_BACKENDS = [
     'tensorflow1', 'tensorflow2', 'onnxruntime', 'python', 'dali', 'pytorch',
-<<<<<<< HEAD
-<<<<<<< HEAD
-    'openvino', 'tflite'
-=======
-    'openvino', 'fil'
->>>>>>> ccbf72663e3e09978d02663bc2fa612c565bf942
-=======
     'openvino', 'fil', 'tflite'
->>>>>>> 1026f6e1
 ]
 EXAMPLE_REPOAGENTS = ['checksum']
 FLAGS = None
