#!/usr/bin/env python3
# Copyright (c) 2020-2021, NVIDIA CORPORATION. All rights reserved.
#
# Redistribution and use in source and binary forms, with or without
# modification, are permitted provided that the following conditions
# are met:
#  * Redistributions of source code must retain the above copyright
#    notice, this list of conditions and the following disclaimer.
#  * Redistributions in binary form must reproduce the above copyright
#    notice, this list of conditions and the following disclaimer in the
#    documentation and/or other materials provided with the distribution.
#  * Neither the name of NVIDIA CORPORATION nor the names of its
#    contributors may be used to endorse or promote products derived
#    from this software without specific prior written permission.
#
# THIS SOFTWARE IS PROVIDED BY THE COPYRIGHT HOLDERS ``AS IS'' AND ANY
# EXPRESS OR IMPLIED WARRANTIES, INCLUDING, BUT NOT LIMITED TO, THE
# IMPLIED WARRANTIES OF MERCHANTABILITY AND FITNESS FOR A PARTICULAR
# PURPOSE ARE DISCLAIMED.  IN NO EVENT SHALL THE COPYRIGHT OWNER OR
# CONTRIBUTORS BE LIABLE FOR ANY DIRECT, INDIRECT, INCIDENTAL, SPECIAL,
# EXEMPLARY, OR CONSEQUENTIAL DAMAGES (INCLUDING, BUT NOT LIMITED TO,
# PROCUREMENT OF SUBSTITUTE GOODS OR SERVICES; LOSS OF USE, DATA, OR
# PROFITS; OR BUSINESS INTERRUPTION) HOWEVER CAUSED AND ON ANY THEORY
# OF LIABILITY, WHETHER IN CONTRACT, STRICT LIABILITY, OR TORT
# (INCLUDING NEGLIGENCE OR OTHERWISE) ARISING IN ANY WAY OUT OF THE USE
# OF THIS SOFTWARE, EVEN IF ADVISED OF THE POSSIBILITY OF SUCH DAMAGE.

import argparse
import logging
import os.path
import multiprocessing
import pathlib
import platform
import shutil
import subprocess
import sys
import traceback
from distutils.dir_util import copy_tree

#
# Build Triton Inference Server.
#

# By default build.py builds the Triton container. The TRITON_VERSION
# file indicates the Triton version and TRITON_VERSION_MAP is used to
# determine the corresponding container version and upstream container
# version (upstream containers are dependencies required by
# Triton). These versions may be overridden. See docs/build.md for
# more information.

# Map from Triton version to corresponding container and component versions.
#
#   triton version ->
#     (triton container version,
#      upstream container version,
#      ORT version,
#      ORT openvino version (use None to disable openvino in ORT),
#      OpenVINO version
#     )
#
# Currently the OpenVINO versions used in ORT and standalone must
# match because of the way dlopen works with loading the backends. If
# different versions are used then one backend or the other will
# incorrectly load the other version of the openvino libraries.
#
TRITON_VERSION_MAP = {
    '2.11.0dev': ('21.06dev', '21.04', '1.7.1', '2021.2.200', '2021.2.200')
}

EXAMPLE_BACKENDS = ['identity', 'square', 'repeat']
CORE_BACKENDS = ['tensorrt', 'ensemble']
NONCORE_BACKENDS = [
    'tensorflow1', 'tensorflow2', 'onnxruntime', 'python', 'dali', 'pytorch',
    'openvino', 'tflite'
]
EXAMPLE_REPOAGENTS = ['checksum']
FLAGS = None


def log(msg, force=False):
    if force or not FLAGS.quiet:
        try:
            print(msg, file=sys.stderr)
        except Exception:
            print('<failed to log>', file=sys.stderr)


def log_verbose(msg):
    if FLAGS.verbose:
        log(msg, force=True)


def fail(msg):
    fail_if(True, msg)


def target_platform():
    if FLAGS.target_platform is not None:
        return FLAGS.target_platform
    return platform.system().lower()


def fail_if(p, msg):
    if p:
        print('error: {}'.format(msg), file=sys.stderr)
        sys.exit(1)


def mkdir(path):
    log_verbose('mkdir: {}'.format(path))
    pathlib.Path(path).mkdir(parents=True, exist_ok=True)


def rmdir(path):
    log_verbose('rmdir: {}'.format(path))
    shutil.rmtree(path, ignore_errors=True)


def cpdir(src, dest):
    log_verbose('cpdir: {} -> {}'.format(src, dest))
    copy_tree(src, dest, preserve_symlinks=1)


def untar(targetdir, tarfile):
    log_verbose('untar {} into {}'.format(tarfile, targetdir))
    p = subprocess.Popen(['tar', '--strip-components=1', '-xf', tarfile],
                         cwd=targetdir)
    p.wait()
    fail_if(p.returncode != 0,
            'untar {} into {} failed'.format(tarfile, targetdir))


def gitclone(cwd, repo, tag, subdir, org):
    # If 'tag' starts with "pull/" then it must be of form
    # "pull/<pr>/head". We just clone at "main" and then fetch the
    # reference onto a new branch we name "tritonbuildref".
    if tag.startswith("pull/"):
        log_verbose('git clone of repo "{}" at ref "{}"'.format(repo, tag))
        p = subprocess.Popen([
            'git', 'clone', '--recursive', '--depth=1', '{}/{}.git'.format(
                org, repo), subdir
        ],
                             cwd=cwd)
        p.wait()
        fail_if(p.returncode != 0,
                'git clone of repo "{}" at branch "main" failed'.format(repo))

        log_verbose('git fetch of ref "{}"'.format(tag))
        p = subprocess.Popen(
            ['git', 'fetch', 'origin', '{}:tritonbuildref'.format(tag)],
            cwd=os.path.join(cwd, subdir))
        p.wait()
        fail_if(p.returncode != 0, 'git fetch of ref "{}" failed'.format(tag))

        log_verbose('git checkout of tritonbuildref')
        p = subprocess.Popen(['git', 'checkout', 'tritonbuildref'],
                             cwd=os.path.join(cwd, subdir))
        p.wait()
        fail_if(p.returncode != 0,
                'git checkout of branch "tritonbuildref" failed')

    else:
        log_verbose('git clone of repo "{}" at tag "{}"'.format(repo, tag))
        p = subprocess.Popen([
            'git', 'clone', '--recursive', '--single-branch', '--depth=1', '-b',
            tag, '{}/{}.git'.format(org, repo), subdir
        ],
                             cwd=cwd)
        p.wait()
        fail_if(p.returncode != 0,
                'git clone of repo "{}" at tag "{}" failed'.format(repo, tag))


def prebuild_command():
    p = subprocess.Popen(FLAGS.container_prebuild_command.split())
    p.wait()
    fail_if(p.returncode != 0, 'container prebuild cmd failed')


def cmake(cwd, args):
    log_verbose('cmake {}'.format(args))
    p = subprocess.Popen([
        'cmake',
    ] + args, cwd=cwd)
    p.wait()
    fail_if(p.returncode != 0, 'cmake failed')


def makeinstall(cwd, target='install'):
    log_verbose('make {}'.format(target))

    if target_platform() == 'windows':
        verbose_flag = '-v:detailed' if FLAGS.verbose else '-clp:ErrorsOnly'
        buildtype_flag = '-p:Configuration={}'.format(FLAGS.build_type)
        p = subprocess.Popen([
            'msbuild.exe', '-m:{}'.format(str(FLAGS.build_parallel)),
            verbose_flag, buildtype_flag, '{}.vcxproj'.format(target)
        ],
                             cwd=cwd)
    else:
        verbose_flag = 'VERBOSE=1' if FLAGS.verbose else 'VERBOSE=0'
        p = subprocess.Popen(
            ['make', '-j',
             str(FLAGS.build_parallel), verbose_flag, target],
            cwd=cwd)

    p.wait()
    fail_if(p.returncode != 0, 'make {} failed'.format(target))


def cmake_enable(flag):
    return 'ON' if flag else 'OFF'


def core_cmake_args(components, backends, install_dir):
    cargs = [
        '-DCMAKE_BUILD_TYPE={}'.format(FLAGS.build_type),
        '-DCMAKE_INSTALL_PREFIX:PATH={}'.format(install_dir),
        '-DTRITON_COMMON_REPO_TAG:STRING={}'.format(components['common']),
        '-DTRITON_CORE_REPO_TAG:STRING={}'.format(components['core']),
        '-DTRITON_BACKEND_REPO_TAG:STRING={}'.format(components['backend']),
        '-DTRITON_THIRD_PARTY_REPO_TAG:STRING={}'.format(
            components['thirdparty'])
    ]

    cargs.append('-DTRITON_ENABLE_LOGGING:BOOL={}'.format(
        cmake_enable(FLAGS.enable_logging)))
    cargs.append('-DTRITON_ENABLE_STATS:BOOL={}'.format(
        cmake_enable(FLAGS.enable_stats)))
    cargs.append('-DTRITON_ENABLE_METRICS:BOOL={}'.format(
        cmake_enable(FLAGS.enable_metrics)))
    cargs.append('-DTRITON_ENABLE_METRICS_GPU:BOOL={}'.format(
        cmake_enable(FLAGS.enable_gpu_metrics)))
    cargs.append('-DTRITON_ENABLE_TRACING:BOOL={}'.format(
        cmake_enable(FLAGS.enable_tracing)))
    cargs.append('-DTRITON_ENABLE_NVTX:BOOL={}'.format(
        cmake_enable(FLAGS.enable_nvtx)))

    cargs.append('-DTRITON_ENABLE_GPU:BOOL={}'.format(
        cmake_enable(FLAGS.enable_gpu)))
    cargs.append('-DTRITON_MIN_COMPUTE_CAPABILITY={}'.format(
        FLAGS.min_compute_capability))

    cargs.append('-DTRITON_ENABLE_GRPC:BOOL={}'.format(
        cmake_enable('grpc' in FLAGS.endpoint)))
    cargs.append('-DTRITON_ENABLE_HTTP:BOOL={}'.format(
        cmake_enable('http' in FLAGS.endpoint)))

    cargs.append('-DTRITON_ENABLE_GCS:BOOL={}'.format(
        cmake_enable('gcs' in FLAGS.filesystem)))
    cargs.append('-DTRITON_ENABLE_S3:BOOL={}'.format(
        cmake_enable('s3' in FLAGS.filesystem)))
    cargs.append('-DTRITON_ENABLE_AZURE_STORAGE:BOOL={}'.format(
        cmake_enable('azure_storage' in FLAGS.filesystem)))

    cargs.append('-DTRITON_ENABLE_TENSORFLOW={}'.format(
        cmake_enable(('tensorflow1' in backends) or
                     ('tensorflow2' in backends))))

    for be in (CORE_BACKENDS + NONCORE_BACKENDS):
        if not be.startswith('tensorflow'):
            cargs.append('-DTRITON_ENABLE_{}={}'.format(
                be.upper(), cmake_enable(be in backends)))
        if (be in CORE_BACKENDS) and (be in backends):
            if be == 'tensorrt':
                cargs += tensorrt_cmake_args()
            elif be == 'ensemble':
                pass
            else:
                fail('unknown core backend {}'.format(be))

    # If TRITONBUILD_* is defined in the env then we use it to set
    # corresponding cmake value.
    for evar, eval in os.environ.items():
        if evar.startswith('TRITONBUILD_'):
            cargs.append('-D{}={}'.format(evar[len('TRITONBUILD_'):], eval))

    cargs.append(FLAGS.cmake_dir)
    return cargs


def repoagent_repo(ra):
    return '{}_repository_agent'.format(ra)


def repoagent_cmake_args(images, components, ra, install_dir):
    if ra in EXAMPLE_REPOAGENTS:
        args = []
    else:
        fail('unknown agent {}'.format(ra))

    cargs = args + [
        '-DCMAKE_BUILD_TYPE={}'.format(FLAGS.build_type),
        '-DCMAKE_INSTALL_PREFIX:PATH={}'.format(install_dir),
        '-DTRITON_COMMON_REPO_TAG:STRING={}'.format(components['common']),
        '-DTRITON_CORE_REPO_TAG:STRING={}'.format(components['core'])
    ]

    cargs.append('-DTRITON_ENABLE_GPU:BOOL={}'.format(
        cmake_enable(FLAGS.enable_gpu)))

    # If TRITONBUILD_* is defined in the env then we use it to set
    # corresponding cmake value.
    for evar, eval in os.environ.items():
        if evar.startswith('TRITONBUILD_'):
            cargs.append('-D{}={}'.format(evar[len('TRITONBUILD_'):], eval))

    cargs.append('..')
    return cargs


def backend_repo(be):
    if (be == 'tensorflow1') or (be == 'tensorflow2'):
        return 'tensorflow_backend'
    return '{}_backend'.format(be)


def backend_cmake_args(images, components, be, install_dir, library_paths):
    if be == 'onnxruntime':
        args = onnxruntime_cmake_args(images, library_paths)
    elif be == 'openvino':
        args = openvino_cmake_args()
    elif be == 'tensorflow1':
        args = tensorflow_cmake_args(1, images, library_paths)
    elif be == 'tensorflow2':
        args = tensorflow_cmake_args(2, images, library_paths)
    elif be == 'python':
        args = []
    elif be == 'dali':
        args = dali_cmake_args()
    elif be == 'pytorch':
        args = pytorch_cmake_args(images)
    elif be == 'tflite':
        args = tflite_cmake_args()
    elif be in EXAMPLE_BACKENDS:
        args = []
    else:
        fail('unknown backend {}'.format(be))

    cargs = args + [
        '-DCMAKE_BUILD_TYPE={}'.format(FLAGS.build_type),
        '-DCMAKE_INSTALL_PREFIX:PATH={}'.format(install_dir),
        '-DTRITON_COMMON_REPO_TAG:STRING={}'.format(components['common']),
        '-DTRITON_CORE_REPO_TAG:STRING={}'.format(components['core']),
        '-DTRITON_BACKEND_REPO_TAG:STRING={}'.format(components['backend'])
    ]

    cargs.append('-DTRITON_ENABLE_GPU:BOOL={}'.format(
        cmake_enable(FLAGS.enable_gpu)))

    # If TRITONBUILD_* is defined in the env then we use it to set
    # corresponding cmake value.
    for evar, eval in os.environ.items():
        if evar.startswith('TRITONBUILD_'):
            cargs.append('-D{}={}'.format(evar[len('TRITONBUILD_'):], eval))

    cargs.append('..')
    return cargs


def pytorch_cmake_args(images):
    if "pytorch" in images:
        image = images["pytorch"]
    else:
        image = 'nvcr.io/nvidia/pytorch:{}-py3'.format(
            FLAGS.upstream_container_version)
    return [
        '-DTRITON_PYTORCH_DOCKER_IMAGE={}'.format(image),
    ]


def onnxruntime_cmake_args(images, library_paths):
    cargs = [
        '-DTRITON_ENABLE_ONNXRUNTIME_TENSORRT=ON',
        '-DTRITON_BUILD_ONNXRUNTIME_VERSION={}'.format(
            TRITON_VERSION_MAP[FLAGS.version][2])
    ]

    # If platform is jetpack do not use docker based build
    if target_platform() == 'jetpack':
        ort_lib_path = library_paths['onnxruntime'] + "/lib"
        ort_include_path = library_paths['onnxruntime'] + "/include"
        cargs += [
            '-DTRITON_ONNXRUNTIME_INCLUDE_PATHS={}'.format(ort_include_path),
            '-DTRITON_ONNXRUNTIME_LIB_PATHS={}'.format(ort_lib_path),
            '-DTRITON_ENABLE_ONNXRUNTIME_OPENVINO=OFF'
        ]
    else:
        if target_platform() == 'windows':
            if 'base' in images:
                cargs.append('-DTRITON_BUILD_CONTAINER={}'.format(
                    images['base']))
        else:
            if 'base' in images:
                cargs.append('-DTRITON_BUILD_CONTAINER={}'.format(
                    images['base']))
            else:
                cargs.append('-DTRITON_BUILD_CONTAINER_VERSION={}'.format(
                    TRITON_VERSION_MAP[FLAGS.version][1]))

            if TRITON_VERSION_MAP[FLAGS.version][3] is not None:
                cargs.append('-DTRITON_ENABLE_ONNXRUNTIME_OPENVINO=ON')
                cargs.append(
                    '-DTRITON_BUILD_ONNXRUNTIME_OPENVINO_VERSION={}'.format(
                        TRITON_VERSION_MAP[FLAGS.version][3]))

    return cargs


def openvino_cmake_args():
    cargs = [
        '-DTRITON_BUILD_OPENVINO_VERSION={}'.format(
            TRITON_VERSION_MAP[FLAGS.version][4]),
    ]

    if target_platform() == 'windows':
        if 'base' in images:
            cargs.append('-DTRITON_BUILD_CONTAINER={}'.format(images['base']))
    else:
        if 'base' in images:
            cargs.append('-DTRITON_BUILD_CONTAINER={}'.format(images['base']))
        else:
            cargs.append('-DTRITON_BUILD_CONTAINER_VERSION={}'.format(
                TRITON_VERSION_MAP[FLAGS.version][1]))

    return cargs


def tensorrt_cmake_args():
    if target_platform() == 'windows':
        return [
            '-DTRITON_TENSORRT_INCLUDE_PATHS=c:/TensorRT/include',
        ]

    return []


def tensorflow_cmake_args(ver, images, library_paths):
    backend_name = "tensorflow{}".format(ver)

    # If platform is jetpack do not use docker images
    extra_args = []
    if target_platform() == 'jetpack':
        if backend_name in library_paths:
            extra_args = [
                '-DTRITON_TENSORFLOW_LIB_PATHS={}'.format(
                    library_paths[backend_name])
            ]
    else:
        # If a specific TF image is specified use it, otherwise pull from NGC.
        backend_name = "tensorflow{}".format(ver)
        if backend_name in images:
            image = images[backend_name]
        else:
            if ver == 2:
                image = 'nvcr.io/nvidia/tensorflow:{}-py3'.format(
                    FLAGS.upstream_container_version)
            else:
                image = 'nvcr.io/nvidia/tensorflow:{}-tf{}-py3'.format(
                    FLAGS.upstream_container_version, ver)
        extra_args = ['-DTRITON_TENSORFLOW_DOCKER_IMAGE={}'.format(image)]
    return ['-DTRITON_TENSORFLOW_VERSION={}'.format(ver)] + extra_args


def dali_cmake_args():
    return [
        '-DTRITON_DALI_SKIP_DOWNLOAD=OFF',
    ]


def tflite_cmake_args():
    return [
        '-DTRITON_ENABLE_GPU=OFF',
        '-DJOBS={}'.format(multiprocessing.cpu_count())
    ]


def create_dockerfile_buildbase(ddir, dockerfile_name, argmap, backends):
    df = '''
ARG TRITON_VERSION={}
ARG TRITON_CONTAINER_VERSION={}
ARG BASE_IMAGE={}
'''.format(argmap['TRITON_VERSION'], argmap['TRITON_CONTAINER_VERSION'],
           argmap['BASE_IMAGE'])

    df += '''
FROM ${BASE_IMAGE}

ARG TRITON_VERSION
ARG TRITON_CONTAINER_VERSION
'''
    # Install the windows- or linux-specific buildbase dependencies
    if target_platform() == 'windows':
        df += '''
SHELL ["cmd", "/S", "/C"]
'''
    else:
        df += '''
# Ensure apt-get won't prompt for selecting options
ENV DEBIAN_FRONTEND=noninteractive

# libcurl4-openSSL-dev is needed for GCS
# python3-dev is needed by Torchvision
# python3-pip is needed by python backend
# uuid-dev and pkg-config is needed for Azure Storage
# scons gcc7 needed for tflite backend
RUN apt-get update && \
    apt-get install -y --no-install-recommends \
            autoconf \
            automake \
            build-essential \
            docker.io \
            git \
            libre2-dev \
            libssl-dev \
            libtool \
            libboost-dev \
            libcurl4-openssl-dev \
            libb64-dev \
            patchelf \
            python3-dev \
            python3-pip \
            python3-setuptools \
            rapidjson-dev \
            software-properties-common \
            unzip \
            scons \
            gcc-7 \
            g++-7 \
            xxd \
            wget \
            zlib1g-dev \
            pkg-config \
            uuid-dev && \
    rm -rf /var/lib/apt/lists/*

# grpcio-tools grpcio-channelz are needed by python backend
RUN pip3 install --upgrade pip && \
    pip3 install --upgrade wheel setuptools docker && \
    pip3 install grpcio-tools grpcio-channelz
'''
    if target_platform() == 'ubuntu/arm64':
        df += '''
# Install cmake 3.19 from source for ubuntu
RUN build=1 && \
    mkdir /temp && \
    cd /temp && \
    wget https://cmake.org/files/v3.19/cmake-3.19.$build.tar.gz && \
    tar -xzvf cmake-3.19.$build.tar.gz && \
    cd cmake-3.19.$build/ && \
    ./bootstrap --parallel=$(nproc) && \
    make -j$(nproc) && \
    make install
'''
    else:
        df += '''
# Server build requires recent version of CMake (FetchContent required)
RUN wget -O - https://apt.kitware.com/keys/kitware-archive-latest.asc 2>/dev/null | \
      gpg --dearmor - |  \
      tee /etc/apt/trusted.gpg.d/kitware.gpg >/dev/null && \
    apt-add-repository 'deb https://apt.kitware.com/ubuntu/ focal main' && \
    apt-get update && \
    apt-get install -y --no-install-recommends \
      cmake-data=3.18.4-0kitware1ubuntu20.04.1 cmake=3.18.4-0kitware1ubuntu20.04.1
'''

    # Copy in the triton source. We remove existing contents first in
    # case the FROM container has something there already.
    if target_platform() == 'windows':
        df += '''
WORKDIR /workspace
RUN rmdir /S/Q * || exit 0
COPY . .
'''
    else:
        df += '''
WORKDIR /workspace
RUN rm -fr *
COPY . .
ENTRYPOINT []
'''

    df += '''
ENV TRITON_SERVER_VERSION ${TRITON_VERSION}
ENV NVIDIA_TRITON_SERVER_VERSION ${TRITON_CONTAINER_VERSION}
'''
    mkdir(ddir)
    with open(os.path.join(ddir, dockerfile_name), "w") as dfile:
        dfile.write(df)


def create_dockerfile_build(ddir, dockerfile_name, argmap, backends):
    df = '''
FROM tritonserver_builder_image AS build
FROM tritonserver_buildbase
COPY --from=build /tmp/tritonbuild /tmp/tritonbuild
'''

    if 'onnxruntime' in backends:
        if target_platform() != 'windows':
            df += '''
# Copy ONNX custom op library and model (needed for testing)
RUN if [ -d /tmp/tritonbuild/onnxruntime ]; then \
      cp /tmp/tritonbuild/onnxruntime/install/test/libcustom_op_library.so /workspace/qa/L0_custom_ops/.; \
      cp /tmp/tritonbuild/onnxruntime/install/test/custom_op_test.onnx /workspace/qa/L0_custom_ops/.; \
    fi
'''

    mkdir(ddir)
    with open(os.path.join(ddir, dockerfile_name), "w") as dfile:
        dfile.write(df)


def create_dockerfile_linux(ddir, dockerfile_name, argmap, backends, repoagents):
    df = '''
#
# Multistage build.
#
ARG TRITON_VERSION={}
ARG TRITON_CONTAINER_VERSION={}

ARG BASE_IMAGE={}
ARG BUILD_IMAGE=tritonserver_build

############################################################################
##  Build image
############################################################################
FROM ${{BUILD_IMAGE}} AS tritonserver_build

############################################################################
##  Production stage: Create container with just inference server executable
############################################################################
FROM ${{BASE_IMAGE}}

ARG TRITON_VERSION
ARG TRITON_CONTAINER_VERSION

ENV TRITON_SERVER_VERSION ${{TRITON_VERSION}}
ENV NVIDIA_TRITON_SERVER_VERSION ${{TRITON_CONTAINER_VERSION}}
ENV TRITON_SERVER_VERSION ${{TRITON_VERSION}}
ENV NVIDIA_TRITON_SERVER_VERSION ${{TRITON_CONTAINER_VERSION}}
LABEL com.nvidia.tritonserver.version="${{TRITON_SERVER_VERSION}}"

ENV PATH /opt/tritonserver/bin:${{PATH}}
'''.format(argmap['TRITON_VERSION'], argmap['TRITON_CONTAINER_VERSION'],
           argmap['BASE_IMAGE'])
    df += '''
ENV TF_ADJUST_HUE_FUSED         1
ENV TF_ADJUST_SATURATION_FUSED  1
ENV TF_ENABLE_WINOGRAD_NONFUSED 1
ENV TF_AUTOTUNE_THRESHOLD       2

# Create a user that can be used to run triton as
# non-root. Make sure that this user to given ID 1000. All server
# artifacts copied below are assign to this user.
ENV TRITON_SERVER_USER=triton-server
RUN userdel tensorrt-server > /dev/null 2>&1 || true && \
    if ! id -u $TRITON_SERVER_USER > /dev/null 2>&1 ; then \
        useradd $TRITON_SERVER_USER; \
    fi && \
    [ `id -u $TRITON_SERVER_USER` -eq 1000 ] && \
    [ `id -g $TRITON_SERVER_USER` -eq 1000 ]

# Ensure apt-get won't prompt for selecting options
ENV DEBIAN_FRONTEND=noninteractive

# Common dependencies. FIXME (can any of these be conditional? For
# example libcurl only needed for GCS?)
RUN apt-get update && \
    apt-get install -y --no-install-recommends \
         libb64-0d \
         libcurl4-openssl-dev \
         libre2-5 && \
    rm -rf /var/lib/apt/lists/*
'''
    # Add dependencies needed for python backend
    if 'python' in backends:
        df += '''
# python3, python3-pip and some pip installs required for the python backend
RUN apt-get update && \
    apt-get install -y --no-install-recommends \
         python3 \
         python3-pip && \
    pip3 install --upgrade pip && \
    pip3 install --upgrade wheel setuptools && \
    pip3 install --upgrade grpcio-tools grpcio-channelz numpy && \
    rm -rf /var/lib/apt/lists/*
'''
    df += '''
WORKDIR /opt/tritonserver
RUN rm -fr /opt/tritonserver/*
COPY --chown=1000:1000 LICENSE .
COPY --chown=1000:1000 TRITON_VERSION .
COPY --chown=1000:1000 NVIDIA_Deep_Learning_Container_License.pdf .
COPY --chown=1000:1000 --from=tritonserver_build /tmp/tritonbuild/install/bin/tritonserver bin/
COPY --chown=1000:1000 --from=tritonserver_build /tmp/tritonbuild/install/lib/libtritonserver.so lib/
COPY --chown=1000:1000 --from=tritonserver_build /tmp/tritonbuild/install/include/triton/core include/triton/core

# Top-level include/core not copied so --chown does not set it correctly,
# so explicit set on all of include
RUN chown -R triton-server:triton-server include
'''

    for noncore in NONCORE_BACKENDS:
        if noncore in backends:
            df += '''
COPY --chown=1000:1000 --from=tritonserver_build /tmp/tritonbuild/install/backends backends
'''
            break

    if len(repoagents) > 0:
        df += '''
COPY --chown=1000:1000 --from=tritonserver_build /tmp/tritonbuild/install/repoagents repoagents
'''

    if target_platform() != 'ubuntu/arm64':
        df += '''
    # Extra defensive wiring for CUDA Compat lib
    RUN ln -sf ${{_CUDA_COMPAT_PATH}}/lib.real ${{_CUDA_COMPAT_PATH}}/lib \
    && echo ${{_CUDA_COMPAT_PATH}}/lib > /etc/ld.so.conf.d/00-cuda-compat.conf \
    && ldconfig \
    && rm -f ${{_CUDA_COMPAT_PATH}}/lib
'''

<<<<<<< HEAD
    df += '''
COPY --chown=1000:1000 NVIDIA_Deep_Learning_Container_License.pdf /opt/tritonserver
=======
>>>>>>> 9f3386a7
COPY --chown=1000:1000 nvidia_entrypoint.sh /opt/tritonserver
ENTRYPOINT ["/opt/tritonserver/nvidia_entrypoint.sh"]

ENV NVIDIA_BUILD_ID {}
LABEL com.nvidia.build.id={}
LABEL com.nvidia.build.ref={}
'''.format(argmap['NVIDIA_BUILD_ID'], argmap['NVIDIA_BUILD_ID'],
           argmap['NVIDIA_BUILD_REF'])

    mkdir(ddir)
    with open(os.path.join(ddir, dockerfile_name), "w") as dfile:
        dfile.write(df)


def create_dockerfile_windows(ddir, dockerfile_name, argmap, backends, repoagents):
    df = '''
#
# Multistage build.
#
ARG TRITON_VERSION={}
ARG TRITON_CONTAINER_VERSION={}

ARG BASE_IMAGE={}
ARG BUILD_IMAGE=tritonserver_build

############################################################################
##  Build image
############################################################################
FROM ${{BUILD_IMAGE}} AS tritonserver_build

############################################################################
##  Production stage: Create container with just inference server executable
############################################################################
FROM ${{BASE_IMAGE}}

ARG TRITON_VERSION
ARG TRITON_CONTAINER_VERSION

ENV TRITON_SERVER_VERSION ${{TRITON_VERSION}}
ENV NVIDIA_TRITON_SERVER_VERSION ${{TRITON_CONTAINER_VERSION}}
ENV TRITON_SERVER_VERSION ${{TRITON_VERSION}}
ENV NVIDIA_TRITON_SERVER_VERSION ${{TRITON_CONTAINER_VERSION}}
LABEL com.nvidia.tritonserver.version="${{TRITON_SERVER_VERSION}}"

RUN setx path "%path%;C:\opt\tritonserver\bin"
'''.format(argmap['TRITON_VERSION'], argmap['TRITON_CONTAINER_VERSION'],
           argmap['BASE_IMAGE'])
    df += '''
WORKDIR /opt/tritonserver
RUN rmdir /S/Q * || exit 0
COPY LICENSE .
COPY TRITON_VERSION .
COPY NVIDIA_Deep_Learning_Container_License.pdf .
COPY --from=tritonserver_build /tmp/tritonbuild/install/bin bin
COPY --from=tritonserver_build /tmp/tritonbuild/install/lib/tritonserver.lib lib/
COPY --from=tritonserver_build /tmp/tritonbuild/install/include/triton/core include/triton/core
'''

    for noncore in NONCORE_BACKENDS:
        if noncore in backends:
            df += '''
COPY --from=tritonserver_build /tmp/tritonbuild/install/backends backends
'''
            break

    df += '''
ENTRYPOINT cmd.exe &&
ENV NVIDIA_BUILD_ID {}
LABEL com.nvidia.build.id={}
LABEL com.nvidia.build.ref={}
'''.format(argmap['NVIDIA_BUILD_ID'], argmap['NVIDIA_BUILD_ID'],
           argmap['NVIDIA_BUILD_REF'])

    mkdir(ddir)
    with open(os.path.join(ddir, dockerfile_name), "w") as dfile:
        dfile.write(df)


def container_build(images, backends, repoagents):
    # The cmake, build and install directories within the container.
    build_dir = os.path.join(os.sep, 'tmp', 'tritonbuild')
    install_dir = os.path.join(os.sep, 'tmp', 'tritonbuild', 'install')
    if target_platform() == 'windows':
        cmake_dir = os.path.normpath('c:/workspace/build')
    else:
        cmake_dir = '/workspace/build'

    # We can't use docker module for building container because it
    # doesn't stream output and it also seems to handle cache-from
    # incorrectly which leads to excessive rebuilds in the multistage
    # build.
    if 'base' in images:
        base_image = images['base']
    elif target_platform() == 'windows':
        base_image = 'mcr.microsoft.com/dotnet/framework/sdk:4.8'
    elif target_platform() == 'ubuntu/arm64':
        base_image = 'arm64v8/ubuntu:20.04'
    else:
        base_image = 'nvcr.io/nvidia/tritonserver:{}-py3-min'.format(
            FLAGS.upstream_container_version)

    dockerfileargmap = {
        'NVIDIA_BUILD_REF':
            '' if FLAGS.build_sha is None else FLAGS.build_sha,
        'NVIDIA_BUILD_ID':
            '<unknown>' if FLAGS.build_id is None else FLAGS.build_id,
        'TRITON_VERSION':
            FLAGS.version,
        'TRITON_CONTAINER_VERSION':
            FLAGS.container_version,
        'BASE_IMAGE':
            base_image,
    }

    cachefrommap = [
        'tritonserver_buildbase', 'tritonserver_buildbase_cache0',
        'tritonserver_buildbase_cache1'
    ]

    cachefromargs = ['--cache-from={}'.format(k) for k in cachefrommap]
    commonargs = [
        'docker', 'build', '-f',
        os.path.join(FLAGS.build_dir, 'Dockerfile.buildbase')
    ]
    if not FLAGS.no_container_pull:
        commonargs += [
            '--pull',
        ]

    log_verbose('buildbase container {}'.format(commonargs + cachefromargs))
    create_dockerfile_buildbase(FLAGS.build_dir, 'Dockerfile.buildbase',
                                dockerfileargmap, backends)
    try:
        # Create buildbase image, this is an image with all
        # dependencies needed for the build.
        p = subprocess.Popen(commonargs + cachefromargs +
                             ['-t', 'tritonserver_buildbase', '.'])
        p.wait()
        fail_if(p.returncode != 0, 'docker build tritonserver_buildbase failed')

        # Before attempting to run the new image, make sure any
        # previous 'tritonserver_builder' container is removed.
        client = docker.from_env(timeout=3600)

        try:
            existing = client.containers.get('tritonserver_builder')
            existing.remove(force=True)
        except docker.errors.NotFound:
            pass  # ignore

        # Next run build.py inside the container with the same flags
        # as was used to run this instance, except:
        #
        # --no-container-build is added so that within the buildbase
        # container we just created we do not attempt to do a nested
        # container build
        #
        # Add --version, --container-version and
        # --upstream-container-version flags since they can be set
        # automatically and so may not be in sys.argv
        #
        # --cmake-dir is overridden to 'cmake_dir'
        #
        # --build-dir is added/overridden to 'build_dir'
        #
        # --install-dir is added/overridden to 'install_dir'
        runargs = [
            'python3',
            './build.py',
        ]
        runargs += sys.argv[1:]
        runargs += [
            '--no-container-build',
        ]
        if FLAGS.version is not None:
            runargs += ['--version', FLAGS.version]
        if FLAGS.container_version is not None:
            runargs += ['--container-version', FLAGS.container_version]
        if FLAGS.upstream_container_version is not None:
            runargs += [
                '--upstream-container-version', FLAGS.upstream_container_version
            ]

        runargs += ['--cmake-dir', cmake_dir]
        runargs += ['--build-dir', build_dir]
        runargs += ['--install-dir', install_dir]

        dockerrunargs = [
            'docker', 'run', '--name', 'tritonserver_builder', '-w',
            '/workspace'
        ]
        if target_platform() == 'windows':
            dockerrunargs += [
                '-v', '\\\\.\pipe\docker_engine:\\\\.\pipe\docker_engine'
            ]
        else:
            dockerrunargs += ['-v', '/var/run/docker.sock:/var/run/docker.sock']
        dockerrunargs += [
            'tritonserver_buildbase',
        ]
        dockerrunargs += runargs

        log_verbose(dockerrunargs)
        p = subprocess.Popen(dockerrunargs)
        p.wait()
        fail_if(p.returncode != 0, 'docker run tritonserver_builder failed')

        container = client.containers.get('tritonserver_builder')

        # It is possible to copy the install artifacts from the
        # container at this point (and, for example put them in the
        # specified install directory on the host). But for container
        # build we just want to use the artifacts in the server base
        # container which is created below.
        #mkdir(FLAGS.install_dir)
        #tarfilename = os.path.join(FLAGS.install_dir, 'triton.tar')
        #install_tar, stat_tar = container.get_archive(install_dir)
        #with open(tarfilename, 'wb') as taroutfile:
        #    for d in install_tar:
        #        taroutfile.write(d)
        #untar(FLAGS.install_dir, tarfilename)

        # Build is complete, save the container as the
        # tritonserver_build image. We must to this in two steps:
        #
        #   1. Commit the container as image
        #   "tritonserver_builder_image". This image can't be used
        #   directly because it binds the /var/run/docker.sock mount
        #   and so you would need to always run with that mount
        #   specified... so it can be used this way but very
        #   inconvenient.
        #
        #   2. Perform a docker build to create "tritonserver_build"
        #   from "tritonserver_builder_image" that is essentially
        #   identical but removes the mount.
        try:
            client.images.remove('tritonserver_builder_image', force=True)
        except docker.errors.ImageNotFound:
            pass  # ignore

        container.commit('tritonserver_builder_image', 'latest')
        container.remove(force=True)

        create_dockerfile_build(FLAGS.build_dir, 'Dockerfile.build',
                                dockerfileargmap, backends)
        p = subprocess.Popen([
            'docker', 'build', '-t', 'tritonserver_build', '-f',
            os.path.join(FLAGS.build_dir, 'Dockerfile.build'), '.'
        ])
        p.wait()
        fail_if(p.returncode != 0, 'docker build tritonserver_build failed')

        # Final base image... this is a multi-stage build that uses
        # the install artifacts from the tritonserver_build
        # container.
        if target_platform() == 'windows':
            create_dockerfile_windows(FLAGS.build_dir, 'Dockerfile', dockerfileargmap,
                              backends, repoagents)
        else:
            create_dockerfile_linux(FLAGS.build_dir, 'Dockerfile', dockerfileargmap,
                              backends, repoagents)
        p = subprocess.Popen([
                'docker', 'build', '-f',
                os.path.join(FLAGS.build_dir, 'Dockerfile')
            ] + ['-t', 'tritonserver', '.'])
        p.wait()
        fail_if(p.returncode != 0, 'docker build tritonserver failed')

    except Exception as e:
        logging.error(traceback.format_exc())
        fail('container build failed')


if __name__ == '__main__':
    parser = argparse.ArgumentParser()

    group_qv = parser.add_mutually_exclusive_group()
    group_qv.add_argument('-q',
                          '--quiet',
                          action="store_true",
                          required=False,
                          help='Disable console output.')
    group_qv.add_argument('-v',
                          '--verbose',
                          action="store_true",
                          required=False,
                          help='Enable verbose output.')

    parser.add_argument('--no-container-build',
                        action="store_true",
                        required=False,
                        help='Do not use Docker container for build.')
    parser.add_argument(
        '--no-container-pull',
        action="store_true",
        required=False,
        help='Do not use Docker --pull argument when building container.')
    parser.add_argument(
        '--target-platform',
        required=False,
        default=None,
        help=
        'Target for build, can be "ubuntu", "windows", "ubuntu/arm64", or "jetpack". If not specified, build targets the current platform.'
    )

    parser.add_argument('--build-id',
                        type=str,
                        required=False,
                        help='Build ID associated with the build.')
    parser.add_argument('--build-sha',
                        type=str,
                        required=False,
                        help='SHA associated with the build.')
    parser.add_argument(
        '--build-dir',
        type=str,
        required=True,
        help=
        'Build directory. All repo clones and builds will be performed in this directory.'
    )
    parser.add_argument(
        '--install-dir',
        type=str,
        required=False,
        default=None,
        help='Install directory, default is <builddir>/opt/tritonserver.')
    parser.add_argument(
        '--cmake-dir',
        type=str,
        required=False,
        help='Directory containing the CMakeLists.txt file for Triton server.')
    parser.add_argument(
        '--library-paths',
        action='append',
        required=False,
        default=None,
        help=
        'Specify library paths for respective backends in build as <backend-name>[:<library_path>].'
    )
    parser.add_argument(
        '--build-type',
        required=False,
        default='Release',
        help=
        'Build type, one of "Release", "Debug", "RelWithDebInfo" or "MinSizeRel". Default is "Release".'
    )
    parser.add_argument(
        '-j',
        '--build-parallel',
        type=int,
        required=False,
        default=None,
        help='Build parallelism. Defaults to 2 * number-of-cores.')

    parser.add_argument(
        '--github-organization',
        type=str,
        required=False,
        default='https://github.com/triton-inference-server',
        help=
        'The GitHub organization containing the repos used for the build. Defaults to "https://github.com/triton-inference-server".'
    )
    parser.add_argument(
        '--version',
        type=str,
        required=False,
        help=
        'The Triton version. If not specified defaults to the value in the TRITON_VERSION file.'
    )
    parser.add_argument(
        '--container-version',
        type=str,
        required=False,
        help=
        'The Triton container version to build. If not specified the container version will be chosen automatically based on --version value.'
    )
    parser.add_argument(
        '--upstream-container-version',
        type=str,
        required=False,
        help=
        'The upstream container version to use for the build. If not specified the upstream container version will be chosen automatically based on --version value.'
    )
    parser.add_argument(
        '--container-prebuild-command',
        type=str,
        required=False,
        help=
        'When performing a container build, this command will be executed within the container just before the build it performed.'
    )
    parser.add_argument(
        '--image',
        action='append',
        required=False,
        help=
        'Use specified Docker image in build as <image-name>,<full-image-name>. <image-name> can be "base", "tensorflow1", "tensorflow2", or "pytorch".'
    )

    parser.add_argument('--enable-logging',
                        action="store_true",
                        required=False,
                        help='Enable logging.')
    parser.add_argument('--enable-stats',
                        action="store_true",
                        required=False,
                        help='Enable statistics collection.')
    parser.add_argument('--enable-metrics',
                        action="store_true",
                        required=False,
                        help='Enable metrics reporting.')
    parser.add_argument('--enable-gpu-metrics',
                        action="store_true",
                        required=False,
                        help='Include GPU metrics in reported metrics.')
    parser.add_argument('--enable-tracing',
                        action="store_true",
                        required=False,
                        help='Enable tracing.')
    parser.add_argument('--enable-nvtx',
                        action="store_true",
                        required=False,
                        help='Enable NVTX.')
    parser.add_argument('--enable-gpu',
                        action="store_true",
                        required=False,
                        help='Enable GPU support.')
    parser.add_argument(
        '--min-compute-capability',
        type=str,
        required=False,
        default='6.0',
        help='Minimum CUDA compute capability supported by server.')

    parser.add_argument(
        '--endpoint',
        action='append',
        required=False,
        help=
        'Include specified endpoint in build. Allowed values are "grpc" and "http".'
    )
    parser.add_argument(
        '--filesystem',
        action='append',
        required=False,
        help=
        'Include specified filesystem in build. Allowed values are "gcs", "azure_storage" and "s3".'
    )
    parser.add_argument(
        '--backend',
        action='append',
        required=False,
        help=
        'Include specified backend in build as <backend-name>[:<repo-tag>]. If <repo-tag> starts with "pull/" then it refers to a pull-request reference, otherwise <repo-tag> indicates the git tag/branch to use for the build. If the version is non-development then the default <repo-tag> is the release branch matching the container version (e.g. version 21.04 -> branch r21.04); otherwise the default <repo-tag> is "main" (e.g. version 21.04dev -> branch main).'
    )
    parser.add_argument(
        '--repo-tag',
        action='append',
        required=False,
        help=
        'The version of a component to use in the build as <component-name>:<repo-tag>. <component-name> can be "common", "core", "backend" or "thirdparty". If <repo-tag> starts with "pull/" then it refers to a pull-request reference, otherwise <repo-tag> indicates the git tag/branch. If the version is non-development then the default <repo-tag> is the release branch matching the container version (e.g. version 21.04 -> branch r21.04); otherwise the default <repo-tag> is "main" (e.g. version 21.04dev -> branch main).'
    )
    parser.add_argument(
        '--repoagent',
        action='append',
        required=False,
        help=
        'Include specified repo agent in build as <repoagent-name>[:<repo-tag>]. If <repo-tag> starts with "pull/" then it refers to a pull-request reference, otherwise <repo-tag> indicates the git tag/branch to use for the build. If the version is non-development then the default <repo-tag> is the release branch matching the container version (e.g. version 21.04 -> branch r21.04); otherwise the default <repo-tag> is "main" (e.g. version 21.04dev -> branch main).'
    )

    FLAGS = parser.parse_args()

    if FLAGS.image is None:
        FLAGS.image = []
    if FLAGS.repo_tag is None:
        FLAGS.repo_tag = []
    if FLAGS.backend is None:
        FLAGS.backend = []
    if FLAGS.endpoint is None:
        FLAGS.endpoint = []
    if FLAGS.filesystem is None:
        FLAGS.filesystem = []
    if FLAGS.repoagent is None:
        FLAGS.repoagent = []
    if FLAGS.library_paths is None:
        FLAGS.library_paths = []

    # FLAGS.cmake_dir is required for non-container builds. For
    # container builds it is set above to the value appropriate for
    # building within the buildbase container.
    if FLAGS.no_container_build:
        if FLAGS.cmake_dir is None:
            fail('--cmake-dir required for Triton core build')

    # Determine the versions. Start with Triton version, if --version
    # is not explicitly specified read from TRITON_VERSION file.
    if FLAGS.version is None:
        with open('TRITON_VERSION', "r") as vfile:
            FLAGS.version = vfile.readline().strip()

    log('version {}'.format(FLAGS.version))
    default_repo_tag = 'main'

    # For other versions use the TRITON_VERSION_MAP unless explicitly
    # given.
    if not FLAGS.no_container_build:
        if FLAGS.container_version is None:
            if FLAGS.version not in TRITON_VERSION_MAP:
                fail('container version not known for {}'.format(FLAGS.version))
        FLAGS.container_version = TRITON_VERSION_MAP[FLAGS.version][0]
        if FLAGS.upstream_container_version is None:
            if FLAGS.version not in TRITON_VERSION_MAP:
                fail('upstream container version not known for {}'.format(
                    FLAGS.version))
            FLAGS.upstream_container_version = TRITON_VERSION_MAP[
                FLAGS.version][1]

        log('container version {}'.format(FLAGS.container_version))
        log('upstream container version {}'.format(
            FLAGS.upstream_container_version))

        # Determine the default <repo-tag> based on container version.
        if not FLAGS.container_version.endswith('dev'):
            default_repo_tag = 'r' + FLAGS.container_version

    # Initialize map of backends to build and repo-tag for each.
    backends = {}
    for be in FLAGS.backend:
        parts = be.split(':')
        if len(parts) == 1:
            parts.append(default_repo_tag)
        log('backend "{}" at tag/branch "{}"'.format(parts[0], parts[1]))
        backends[parts[0]] = parts[1]

    # Initialize map of repo agents to build and repo-tag for each.
    repoagents = {}
    for be in FLAGS.repoagent:
        parts = be.split(':')
        if len(parts) == 1:
            parts.append(default_repo_tag)
        log('repoagent "{}" at tag/branch "{}"'.format(parts[0], parts[1]))
        repoagents[parts[0]] = parts[1]

    # Initialize map of docker images.
    images = {}
    for img in FLAGS.image:
        parts = img.split(',')
        fail_if(
            len(parts) != 2,
            '--image must specific <image-name>,<full-image-registry>')
        fail_if(
            parts[0] not in ['base', 'pytorch', 'tensorflow1', 'tensorflow2'],
            'unsupported value for --image')
        log('image "{}": "{}"'.format(parts[0], parts[1]))
        images[parts[0]] = parts[1]

    # Initialize map of library paths for each backend.
    library_paths = {}
    for lpath in FLAGS.library_paths:
        parts = lpath.split(':')
        if len(parts) == 2:
            log('backend "{}" library path "{}"'.format(parts[0], parts[1]))
            library_paths[parts[0]] = parts[1]

    # If --container-build is specified then we perform the actual
    # build within a build container and then from that create a
    # tritonserver container holding the results of the build.
    if not FLAGS.no_container_build:
        import docker
        container_build(images, backends, repoagents)
        sys.exit(0)

    # If there is a container pre-build command assume this invocation
    # is being done within the build container and so run the
    # pre-build command.
    if (FLAGS.container_prebuild_command):
        prebuild_command()

    log('Building Triton Inference Server')

    if FLAGS.install_dir is None:
        FLAGS.install_dir = os.path.join(FLAGS.build_dir, "opt", "tritonserver")
    if FLAGS.build_parallel is None:
        FLAGS.build_parallel = multiprocessing.cpu_count() * 2

    # Initialize map of common components and repo-tag for each.
    components = {
        'common': default_repo_tag,
        'core': default_repo_tag,
        'backend': default_repo_tag,
        'thirdparty': default_repo_tag
    }
    for be in FLAGS.repo_tag:
        parts = be.split(':')
        fail_if(
            len(parts) != 2,
            '--repo-tag must specific <component-name>:<repo-tag>')
        fail_if(
            parts[0] not in components,
            '--repo-tag <component-name> must be "common", "core", "backend", or "thirdparty"'
        )
        components[parts[0]] = parts[1]
    for c in components:
        log('component "{}" at tag/branch "{}"'.format(c, components[c]))

    # Build the core server. For now the core is contained in this
    # repo so we just build in place
    if True:
        repo_build_dir = os.path.join(FLAGS.build_dir, 'tritonserver', 'build')
        repo_install_dir = os.path.join(FLAGS.build_dir, 'tritonserver',
                                        'install')

        mkdir(repo_build_dir)
        cmake(repo_build_dir,
              core_cmake_args(components, backends, repo_install_dir))
        makeinstall(repo_build_dir, target='server')

        core_install_dir = FLAGS.install_dir
        mkdir(core_install_dir)
        cpdir(repo_install_dir, core_install_dir)

    # Build each backend...
    for be in backends:
        # Core backends are not built separately from core so skip...
        if (be in CORE_BACKENDS):
            continue

        repo_build_dir = os.path.join(FLAGS.build_dir, be, 'build')
        repo_install_dir = os.path.join(FLAGS.build_dir, be, 'install')

        mkdir(FLAGS.build_dir)
        # If tflite backend, source from external repo for git clone
        if (be == 'tflite'):
            gitclone(FLAGS.build_dir, backend_repo(be), backends[be], be, 'https://gitlab.com/arm-research/smarter/')
        else:
            gitclone(FLAGS.build_dir, backend_repo(be), backends[be], be, FLAGS.github_organization)
        mkdir(repo_build_dir)
        cmake(
            repo_build_dir,
            backend_cmake_args(images, components, be, repo_install_dir,
                               library_paths))
        makeinstall(repo_build_dir)

        backend_install_dir = os.path.join(FLAGS.install_dir, 'backends', be)
        rmdir(backend_install_dir)
        mkdir(backend_install_dir)
        cpdir(os.path.join(repo_install_dir, 'backends', be),
              backend_install_dir)

    # Build each repo agent...
    for ra in repoagents:
        repo_build_dir = os.path.join(FLAGS.build_dir, ra, 'build')
        repo_install_dir = os.path.join(FLAGS.build_dir, ra, 'install')

        mkdir(FLAGS.build_dir)
        gitclone(FLAGS.build_dir, repoagent_repo(ra), repoagents[ra], ra, FLAGS.github_organization)
        mkdir(repo_build_dir)
        cmake(repo_build_dir,
              repoagent_cmake_args(images, components, ra, repo_install_dir))
        makeinstall(repo_build_dir)

        repoagent_install_dir = os.path.join(FLAGS.install_dir, 'repoagents',
                                             ra)
        rmdir(repoagent_install_dir)
        mkdir(repoagent_install_dir)
        cpdir(os.path.join(repo_install_dir, 'repoagents', ra),
              repoagent_install_dir)<|MERGE_RESOLUTION|>--- conflicted
+++ resolved
@@ -721,12 +721,7 @@
     && ldconfig \
     && rm -f ${{_CUDA_COMPAT_PATH}}/lib
 '''
-
-<<<<<<< HEAD
     df += '''
-COPY --chown=1000:1000 NVIDIA_Deep_Learning_Container_License.pdf /opt/tritonserver
-=======
->>>>>>> 9f3386a7
 COPY --chown=1000:1000 nvidia_entrypoint.sh /opt/tritonserver
 ENTRYPOINT ["/opt/tritonserver/nvidia_entrypoint.sh"]
 
