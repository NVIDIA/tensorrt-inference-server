--- conflicted
+++ resolved
@@ -71,11 +71,7 @@
 CORE_BACKENDS = ['tensorrt', 'ensemble']
 NONCORE_BACKENDS = [
     'tensorflow1', 'tensorflow2', 'onnxruntime', 'python', 'dali', 'pytorch',
-<<<<<<< HEAD
-    'openvino', 'tflite'
-=======
-    'openvino', 'fil'
->>>>>>> 364cef29
+    'openvino', 'fil', 'tflite'
 ]
 EXAMPLE_REPOAGENTS = ['checksum']
 FLAGS = None
@@ -340,13 +336,10 @@
         args = dali_cmake_args()
     elif be == 'pytorch':
         args = pytorch_cmake_args(images)
-<<<<<<< HEAD
     elif be == 'tflite':
         args = tflite_cmake_args()
-=======
     elif be == 'fil':
         args = fil_cmake_args(images)
->>>>>>> 364cef29
     elif be in EXAMPLE_BACKENDS:
         args = []
     else:
@@ -478,14 +471,14 @@
     ]
 
 
-<<<<<<< HEAD
 def tflite_cmake_args():
     return [
         '-DTRITON_ENABLE_GPU=OFF',
         '-DTRITON_ENABLE_MALI_GPU=ON',
         '-DJOBS={}'.format(multiprocessing.cpu_count())
     ]
-=======
+
+
 def fil_cmake_args(images):
     cargs = [
         '-DTRITON_FIL_DOCKER_BUILD=ON'
@@ -497,7 +490,6 @@
             TRITON_VERSION_MAP[FLAGS.version][1]))
 
     return cargs
->>>>>>> 364cef29
 
 
 def create_dockerfile_buildbase(ddir, dockerfile_name, argmap, backends):
